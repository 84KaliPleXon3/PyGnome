--- conflicted
+++ resolved
@@ -55,11 +55,7 @@
     spill = gnome.spill.PointLineSource(num_elements=1000,
             start_position=(-123.57152, 37.369436, 0.0),
             release_time=start_time,
-<<<<<<< HEAD
-            element_type=floating(windage_range=(0.3, 0.3))
-=======
-            windage_range=(.01,.04)
->>>>>>> e09008b0
+            element_type=floating(windage_range=(0.01, 0.04))
             )  
 
     model.spills += spill
