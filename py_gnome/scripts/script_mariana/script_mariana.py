#!/usr/bin/env python

"""
Script to test GNOME with HYCOM data in Mariana Islands region.


"""

import os
import shutil
from datetime import datetime, timedelta

import numpy as np

import gnome
from gnome.environment import Wind

from gnome import scripting

# define base directory
base_dir = os.path.dirname(__file__)

def make_model(images_dir=os.path.join(base_dir,"images")):
    print "initializing the model"

    start_time = datetime(2013, 5, 18, 0)
    model = gnome.model.Model(start_time = start_time,
                              duration = timedelta(days=8),	# 9 day of data in file
                              time_step = 2 * 3600, # 2 hr in seconds
                              uncertain = False,
                              )
    
    mapfile = os.path.join( base_dir, './mariana_island.bna')
    print "adding the map"
    model.map = gnome.map.MapFromBNA(mapfile,
                                     refloat_halflife=6*3600, #seconds
                                     )
    
    renderer = gnome.renderer.Renderer(mapfile, images_dir, size=(800, 600))
    #renderer.viewport = ((-76.5, 37.25),(-75.8, 37.75))
    
    print "adding outputters"
    model.outputters += renderer
    
    #netcdf_file = os.path.join(base_dir,'test_output.nc')
    #scripting.remove_netcdf(netcdf_file)
    #model.outputters += gnome.netcdf_outputter.NetCDFOutput(netcdf_file, all_data=True)
    
    print "adding a spill"
    
    model.spills += gnome.spill.SurfaceReleaseSpill(num_elements=250,
                                            start_position = (145.25, 15.0, 0.0),
                                            release_time = start_time,
                                            )

    model.spills += gnome.spill.SurfaceReleaseSpill(num_elements=250,
                                            start_position = (146.25, 15.0, 0.0),
                                            release_time = start_time,
                                            )

    model.spills += gnome.spill.SurfaceReleaseSpill(num_elements=250,
                                            start_position = (145.75, 15.25, 0.0),
                                            release_time = start_time,
                                            )

    model.spills += gnome.spill.SurfaceReleaseSpill(num_elements=250,
                                            start_position = (145.75, 14.75, 0.0),
                                            release_time = start_time,
                                            )


    
    print  "adding a RandomMover:"
    r_mover = gnome.movers.RandomMover(diffusion_coef=10000)
    model.movers += r_mover
    
    
    # print "adding a wind mover:"
    
    # series = np.zeros((2,), dtype=gnome.basic_types.datetime_value_2d)
    # # (time, (speed, direction) )
    # series[0] = (start_time, ( 5,   265) )
    # series[1] = (start_time+timedelta(hours=48), ( 5,      275) )
    
    
    # wind = Wind(timeseries=series, units='m/s')
    # w_mover = gnome.movers.WindMover(wind)
    # model.movers += w_mover
    
    # print "adding a current mover:"
    
    curr_file=os.path.join( base_dir, r"./HYCOM.nc")
<<<<<<< HEAD
    # topology_file=os.path.join( base_dir, r"./ChesapeakeBay.DAT")1
    model.movers += gnome.movers.GridCurrentMover(curr_file)
=======
    topology_file=r""
    #c_mover = gnome.movers.GridCurrentMover(curr_file, topology_file)
    c_mover = gnome.movers.GridCurrentMover(curr_file)
    model.movers += c_mover
>>>>>>> ff11320a

    return model

if __name__ == "__main__":
    """ if called on its own -- run it """
    from gnome import scripting

    scripting.make_images_dir()
    model = make_model()
    model.full_run(log=True)
    

<|MERGE_RESOLUTION|>--- conflicted
+++ resolved
@@ -90,15 +90,7 @@
     # print "adding a current mover:"
     
     curr_file=os.path.join( base_dir, r"./HYCOM.nc")
-<<<<<<< HEAD
-    # topology_file=os.path.join( base_dir, r"./ChesapeakeBay.DAT")1
     model.movers += gnome.movers.GridCurrentMover(curr_file)
-=======
-    topology_file=r""
-    #c_mover = gnome.movers.GridCurrentMover(curr_file, topology_file)
-    c_mover = gnome.movers.GridCurrentMover(curr_file)
-    model.movers += c_mover
->>>>>>> ff11320a
 
     return model
 
