"""
module contains objects that contain weather related data. For example,
the Wind object defines the Wind conditions for the spill
"""

import datetime
import os
import copy

import numpy
np = numpy

from colander import (SchemaNode, drop, OneOf,
                      Float, String, Range)
import unit_conversion as uc

from gnome.cy_gnome.cy_ossm_time import CyOSSMTime
from gnome import basic_types
<<<<<<< HEAD

# TODO: The name 'convert' is doubly defined as
#       hazpy.unit_conversion.convert and...
#       gnome.utilities.convert
#       This will inevitably cause namespace collisions.
=======
>>>>>>> 73bfc2b5
from gnome.utilities.time_utils import date_to_sec
from gnome.utilities import serializable
from gnome.utilities.convert import (to_time_value_pair,
                                     tsformat,
                                     to_datetime_value_2d)
from gnome.utilities.distributions import RayleighDistribution as rayleigh

from gnome.persist.extend_colander import (DefaultTupleSchema,
                                           LocalDateTime,
                                           DatetimeValue2dArraySchema)
from gnome.persist import validators, base_schema

from .environment import Environment
from .. import _valid_units


class MagnitudeDirectionTuple(DefaultTupleSchema):
    speed = SchemaNode(Float(),
                       default=0,
                       validator=Range(min=0,
                                       min_err='wind speed must be '
                                               'greater than or equal to 0'
                                       )
                       )
    direction = SchemaNode(Float(), default=0,
                           validator=Range(0, 360,
                                           min_err='wind direction must be '
                                                   'greater than or equal to '
                                                   '0',
                                           max_err='wind direction must be '
                                                   'less than or equal to '
                                                   '360deg'
                                           )
                           )


class WindTupleSchema(DefaultTupleSchema):
    '''
    Schema for each tuple in WindTimeSeries list
    '''
    datetime = SchemaNode(LocalDateTime(default_tzinfo=None),
                          default=base_schema.now,
                          validator=validators.convertible_to_seconds)
    mag_dir = MagnitudeDirectionTuple()


class WindTimeSeriesSchema(DatetimeValue2dArraySchema):
    '''
    Schema for list of Wind tuples, to make the wind timeseries
    '''
    value = WindTupleSchema(default=(datetime.datetime.now(), (0, 0)))

    def validator(self, node, cstruct):
        '''
        validate wind timeseries numpy array
        '''
        validators.no_duplicate_datetime(node, cstruct)
        validators.ascending_datetime(node, cstruct)


class WindSchema(base_schema.ObjType):
    '''
    validate data after deserialize, before it is given back to pyGnome's
    from_dict to set _state of object
    '''
    description = SchemaNode(String(), missing=drop)
    filename = SchemaNode(String(), missing=drop)
    updated_at = SchemaNode(LocalDateTime(), missing=drop)

    latitude = SchemaNode(Float(), missing=drop)
    longitude = SchemaNode(Float(), missing=drop)
    source_id = SchemaNode(String(), missing=drop)
    source_type = SchemaNode(String(),
                             validator=OneOf(basic_types.wind_datasource._attr),
                             default='undefined', missing='undefined')
    units = SchemaNode(String(), default='m/s')
    speed_uncertainty_scale = SchemaNode(Float(), missing=drop)

    timeseries = WindTimeSeriesSchema(missing=drop)
    name = 'wind'


class Wind(Environment, serializable.Serializable):
    '''
    Defines the Wind conditions for a spill
    '''
    # removed 'id' from list below. id, filename and units cannot be updated
    # - read only properties

    # default units for input/output data
    _update = ['description',
               'latitude',
               'longitude',
               'source_type',
               'source_id',  # what is source ID? Buoy ID?
               'updated_at',
               'speed_uncertainty_scale']

    # used to create new obj or as readonly parameter
    _create = []
    _create.extend(_update)

    _state = copy.deepcopy(Environment._state)
    _state.add(save=_create, update=_update)
    _schema = WindSchema

    # add 'filename' as a Field object
    _state.add_field([serializable.Field('filename', isdatafile=True,
                                         save=True, read=True,
                                         test_for_eq=False),
                      serializable.Field('timeseries', save=False,
                                         update=True),
                      # test for equality of units a little differently
                      serializable.Field('units', save=False,
                                         update=True, test_for_eq=False),
                      ])
    _state['name'].test_for_eq = False

    # list of valid velocity units for timeseries
    valid_vel_units = _valid_units('Velocity')

    def __init__(self, timeseries=None, units=None,
                 filename=None, format='r-theta',
                 latitude=None, longitude=None,
                 speed_uncertainty_scale=0.0,
                 **kwargs):
        """
        Initializes a wind object from timeseries or datafile
        If both are given, it will read data from the file

        If neither are given, timeseries gets initialized as:

            timeseries = np.zeros((1,), dtype=basic_types.datetime_value_2d)
            units = 'mps'

        If user provides timeseries, they *must* also provide units

        All other keywords are optional. Optional parameters (kwargs):

        :param timeseries: numpy array containing time_value_pair
        :type timeseries: numpy.ndarray[basic_types.time_value_pair, ndim=1]
        :param filename: path to a long wind file from which to read wind data
        :param units: units associated with the timeseries data. If 'filename'
            is given, then units are read in from the file.
            get_timeseries() will use these as default units to
            output data, unless user specifies otherwise.
            These units must be valid as defined in the
            unit_conversion module
        :type units:  string, for example: 'knot', 'meter per second',
            'mile per hour' etc.
            Default units for input/output timeseries data
        :param format: (Optional) default timeseries format is
            magnitude direction: 'r-theta'
        :type format: string 'r-theta' or 'uv'. Default is 'r-theta'.
            Converts string to integer defined by
            gnome.basic_types.ts_format.*
            TODO: 'format' is a python builtin keyword.  We should
            not use it as an argument name
        :param name: (Optional) human readable string for wind object name.
            Default is filename if data is from file or "Wind Object"
        :param source_type: (Optional) Default is undefined, but can be one of
            the following: ['buoy', 'manual', 'undefined', 'file', 'nws']
            If data is read from file, then it is 'file'
        :param latitude: (Optional) latitude of station or location where
            wind data is obtained from NWS
        :param longitude: (Optional) longitude of station or location where
            wind data is obtained from NWS

        """
        if (timeseries is None and filename is None):
            timeseries = np.zeros((1,), dtype=basic_types.datetime_value_2d)
            units = 'mps'

        self._filename = None

        if not filename:
            time_value_pair = self._convert_to_time_value_pair(timeseries,
                                                               units, format)

            if units is None:
                raise TypeError("Setting from timeseries requires units")
            else:
                self._check_units(units)

            # this has same scope as CyWindMover object
            #
            # TODO: move this as a class attribute if we can.
            #       I can see that we are instantiating the class,
            #       but maybe we can find a way to not have to
            #       pickle this attribute when we pickle a Wind instance
            #
            self.ossm = CyOSSMTime(timeseries=time_value_pair)
            self._user_units = units
            self.source_type = (kwargs.pop('source_type')
                                if kwargs.get('source_type')
                                in basic_types.wind_datasource._attr
                                else 'undefined')
            self.name = kwargs.pop('name', self.__class__.__name__)
        else:
            ts_format = tsformat(format)
            self._filename = filename
            self.ossm = CyOSSMTime(filename=self._filename,
                                   file_contains=ts_format)
            self._user_units = self.ossm.user_units

            self.source_type = 'file'  # this must be file
            self.name = kwargs.pop('name', os.path.split(self.filename)[1])

        self.updated_at = kwargs.pop('updated_at', None)
        self.source_id = kwargs.pop('source_id', 'undefined')
        self.longitude = longitude
        self.latitude = latitude
        self.description = kwargs.pop('description', 'Wind Object')
        self.speed_uncertainty_scale = speed_uncertainty_scale

        super(Wind, self).__init__(**kwargs)

    def _convert_units(self, data, ts_format, from_unit, to_unit):
        '''
        Private method to convert units for the 'value' stored in the
        date/time value pair
        '''
        if from_unit != to_unit:
            data[:, 0] = uc.convert('Velocity', from_unit, to_unit, data[:, 0])

            if ts_format == basic_types.ts_format.uv:
                # TODO: avoid clobbering the 'ts_format' namespace
                data[:, 1] = uc.convert('Velocity', from_unit, to_unit,
                                        data[:, 1])

        return data

    def _check_units(self, units):
        '''
        Checks the user provided units are in list Wind.valid_vel_units
        '''
        if units not in Wind.valid_vel_units:
            raise uc.InvalidUnitError((units, 'Velocity'))

    def _check_timeseries(self, timeseries, units):
        '''
        Run some checks to make sure timeseries is valid
        Also, make the resolution to minutes as opposed to seconds
        '''
        try:
            if timeseries.dtype != basic_types.datetime_value_2d:
                # Both 'is' or '==' work in this case.  There is only one
                # instance of basic_types.datetime_value_2d.
                # Maybe in future we can consider working with a list,
                # but that's a bit more cumbersome for different dtypes
                raise ValueError('timeseries must be a numpy array containing '
                                 'basic_types.datetime_value_2d dtype')
        except AttributeError, err:
            msg = 'timeseries is not a numpy array. {0}'
            raise AttributeError(msg.format(err.message))

        # check to make sure the time values are in ascending order
        if np.any(timeseries['time'][np.argsort(timeseries['time'])]
                  != timeseries['time']):
            raise ValueError('timeseries are not in ascending order. '
                             'The datetime values in the array must be in '
                             'ascending order')

        # check for duplicate entries
        unique = np.unique(timeseries['time'])
        if len(unique) != len(timeseries['time']):
            raise ValueError('timeseries must contain unique time entries. '
                             'Number of duplicate entries: '
                             '{0}'.format(len(timeseries) - len(unique)))

        # make resolution to minutes in datetime
        for ix, tm in enumerate(timeseries['time'].astype(datetime.datetime)):
            timeseries['time'][ix] = tm.replace(second=0)

    def __repr__(self):
        self_ts = self.timeseries.__repr__()
        return ('{0.__class__.__module__}.{0.__class__.__name__}('
                'description="{0.description}", '
                'source_id="{0.source_id}", '
                'source_type="{0.source_type}", '
                'units="{0.units}", '
                'updated_at="{0.updated_at}", '
                'timeseries={1}'
                ')').format(self, self_ts)

    def __str__(self):
        return "Wind( timeseries=Wind.get_timeseries('uv'), format='uv')"

    def __eq__(self, other):
        '''
        call super to test for equality of objects for all attributes
        except 'units' and 'timeseries' - test 'timeseries' here by converting
        to consistent units
        '''
        # since this has numpy array - need to compare that as well
        # By default, tolerance for comparison is atol=1e-10, rtol=0
        # persisting data requires unit conversions and finite precision,
        # both of which will introduce a difference between two objects

        check = super(Wind, self).__eq__(other)

        if check:
            sts = self.get_timeseries(units=self.units)
            ots = other.get_timeseries(units=self.units)

            if (sts['time'] != ots['time']).all():
                return False
            else:
                return np.allclose(sts['value'], ots['value'], 0, 1e-2)

        return check

    def __ne__(self, other):
        return not self == other

    # user_units = property( lambda self: self._user_units)

    @property
    def units(self):
        return self._user_units

    @units.setter
    def units(self, value):
        """
        User can set default units for input/output data

        These are given as string and must be one of the units defined in
        unit_conversion module. Also given in 'valid_vel_units' class attribute
        """
        self._check_units(value)
        self._user_units = value

    @property
    def filename(self):
        return self._filename

    @property
    def timeseries(self):
        return self.get_timeseries()

    @timeseries.setter
    def timeseries(self, value):
        self.set_timeseries(value, units=self.units)

    def _convert_to_time_value_pair(self, datetime_value_2d, units,
                                    fmt):
        '''
        fmt datetime_value_2d so it is a numpy array with
        dtype=basic_types.time_value_pair as the C++ code expects
        '''
        # following fails for 0-d objects so make sure we have a 1-D array
        # to work with
        datetime_value_2d = np.asarray(datetime_value_2d,
                                       dtype=basic_types.datetime_value_2d)
        if datetime_value_2d.shape == ():
            datetime_value_2d = np.asarray([datetime_value_2d],
                                           dtype=basic_types.datetime_value_2d)

        self._check_units(units)
        self._check_timeseries(datetime_value_2d, units)
        datetime_value_2d['value'] = \
            self._convert_units(datetime_value_2d['value'],
                                fmt, units, 'meter per second')

        timeval = to_time_value_pair(datetime_value_2d, fmt)
        return timeval

    def get_timeseries(self, datetime=None, units=None, format='r-theta'):
        """
        Returns the timeseries in the requested format. If datetime=None,
        then the original timeseries that was entered is returned.
        If datetime is a list containing datetime objects, then the wind value
        for each of those date times is determined by the underlying
        CyOSSMTime object and the timeseries is returned.

        The output format is defined by the strings 'r-theta', 'uv'

        :param datetime: [optional] datetime object or list of datetime
                         objects for which the value is desired
        :type datetime: datetime object
        :param units: [optional] outputs data in these units. Default is to
                      output data in units
        :type units: string. Uses the unit_conversion module.
                     unit_conversion throws error for invalid units
        :param format: output format for the times series:
                       either 'r-theta' or 'uv'
        :type format: either string or integer value defined by
                      basic_types.ts_format.* (see cy_basic_types.pyx)

        :returns: numpy array containing dtype=basic_types.datetime_value_2d.
                  Contains user specified datetime and the corresponding
                  values in user specified ts_format
        """
        if datetime is None:
            datetimeval = to_datetime_value_2d(self.ossm.timeseries, format)
        else:
            datetime = np.asarray(datetime, dtype='datetime64[s]').reshape(-1)
            timeval = np.zeros((len(datetime), ),
                               dtype=basic_types.time_value_pair)
            timeval['time'] = date_to_sec(datetime)
            timeval['value'] = self.ossm.get_time_value(timeval['time'])
            datetimeval = to_datetime_value_2d(timeval, format)

        if units is None:
            units = self.units

        datetimeval['value'] = self._convert_units(datetimeval['value'],
                                                   format, 'meter per second',
                                                   units)

        return datetimeval

    def set_timeseries(self, datetime_value_2d, units, format='r-theta'):
        """
        Sets the timeseries of the Wind object to the new value given by
        a numpy array.  The format for the input data defaults to
        basic_types.format.magnitude_direction but can be changed by the user

        :param datetime_value_2d: timeseries of wind data defined in a
                                  numpy array
        :type datetime_value_2d: numpy array of dtype
                                 basic_types.datetime_value_2d
        :param units: units associated with the data. Valid units defined in
                      Wind.valid_vel_units list
        :param format: output format for the times series; as defined by
                       basic_types.format.
        :type format: either string or integer value defined by
                      basic_types.format.* (see cy_basic_types.pyx)
        """
        timeval = self._convert_to_time_value_pair(datetime_value_2d,
                                                   units, format)
        self.ossm.timeseries = timeval

    def save(self, saveloc, references=None, name=None):
        '''
        Write Wind timeseries to file, then call save method using super
        '''
        name = (name, 'Wind.json')[name is None]
        datafile = os.path.join(saveloc,
                                os.path.splitext(name)[0] + '_data.WND')
        self._write_timeseries_to_file(datafile)
        self._filename = datafile
        return super(Wind, self).save(saveloc, references, name)

    def _write_timeseries_to_file(self, datafile):
        '''write to temp file '''

        header = ('Station Name\n'
                  'Position\n'
                  'knots\n'
                  'LTime\n'
                  '0,0,0,0,0,0,0,0\n')
        val = self.get_timeseries(units='knots')['value']
        dt = (self.get_timeseries(units='knots')['time']
              .astype(datetime.datetime))

        with open(datafile, 'w') as file_:
            file_.write(header)

            for i, idt in enumerate(dt):
                file_.write('{0.day:02}, '
                            '{0.month:02}, '
                            '{0.year:04}, '
                            '{0.hour:02}, '
                            '{0.minute:02}, '
                            '{1:02.4f}, {2:02.4f}\n'
                            .format(idt,
                                    round(val[i, 0], 4),
                                    round(val[i, 1], 4))
                            )
        file_.close()   # just incase we get issues on windows

    def update_from_dict(self, data):
        '''
        '''
        updated = self.update_attr('units', data.pop('units', self.units))
        if super(Wind, self).update_from_dict(data):
            return True
        else:
            return updated

    def get_value(self, time):
        '''
        Return the value at specified time and location. Wind timeseries are
        independent of location; however, a gridded datafile may require
        location so this interface may get refactored if it needs to support
        different types of wind data. It returns the data in SI units (m/s)
        in 'r-theta' format (speed, direction)

        :param time: the time(s) you want the data for
        :type time: datetime object or sequence of datetime objects.

        .. note:: It invokes get_timeseries(..) function
        '''
        data = self.get_timeseries(time, 'm/s', 'r-theta')
        return tuple(data[0]['value'])

    def set_speed_uncertainty(self, up_or_down=None):
        '''
            This function shifts the wind speed values in our time series
            based on a single parameter Rayleigh distribution method,
            and scaled by a value in the range [0.0 ... 0.5].
            This range represents a plus-or-minus percent of uncertainty that
            the distribution function should calculate

            For each wind value in our time series:
            - We assume it to be the average speed for that sample time
            - We calculate its respective Rayleigh distribution mode (sigma).
            - We determine either an upper percent uncertainty or a
              lower percent uncertainty based on a passed in parameter.
            - Using the Rayleigh Quantile method and our calculated percent,
              we determine the wind speed that is just at or above the
              fractional area under the Probability distribution.
            - We assign the wind speed to its new calculated value.

            Since we are irreversibly changing the wind speed values,
            we should probably do this only once.
        '''
        if up_or_down not in ('up', 'down'):
            return False

        if (self.speed_uncertainty_scale <= 0.0 or
                self.speed_uncertainty_scale > 0.5):
            return False
        else:
            percent_uncertainty = self.speed_uncertainty_scale

        time_series = self.get_timeseries()

        for tse in time_series:
            sigma = rayleigh.sigma_from_wind(tse['value'][0])
            if up_or_down == 'up':
                tse['value'][0] = rayleigh.quantile(0.5 + percent_uncertainty,
                                                    sigma)
            elif up_or_down == 'down':
                tse['value'][0] = rayleigh.quantile(0.5 - percent_uncertainty,
                                                    sigma)

        self.set_timeseries(time_series, self.units)

        return True


def constant_wind(speed, direction, units='m/s'):
    """
    utility to create a constant wind "timeseries"

    :param speed: speed of wind
    :param direction: direction -- degrees True, direction wind is from
                      (degrees True)
    :param unit='m/s': units for speed, as a string, i.e. "knots", "m/s",
                       "cm/s", etc.

    .. note:: The time for a constant wind timeseries is irrelevant. This
    function simply sets it to datetime.now() accurate to hours.
    """
    wind_vel = np.zeros((1, ), dtype=basic_types.datetime_value_2d)

    # just to have a time accurate to minutes
    wind_vel['time'][0] = datetime.datetime.now().replace(microsecond=0,
                                                          second=0,
                                                          minute=0)
    wind_vel['value'][0] = (speed, direction)

    return Wind(timeseries=wind_vel, format='r-theta', units=units)<|MERGE_RESOLUTION|>--- conflicted
+++ resolved
@@ -16,14 +16,6 @@
 
 from gnome.cy_gnome.cy_ossm_time import CyOSSMTime
 from gnome import basic_types
-<<<<<<< HEAD
-
-# TODO: The name 'convert' is doubly defined as
-#       hazpy.unit_conversion.convert and...
-#       gnome.utilities.convert
-#       This will inevitably cause namespace collisions.
-=======
->>>>>>> 73bfc2b5
 from gnome.utilities.time_utils import date_to_sec
 from gnome.utilities import serializable
 from gnome.utilities.convert import (to_time_value_pair,
