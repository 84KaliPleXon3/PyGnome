
"""
renderer_gd.py

module to hold all the map rendering code.

This one used the new map_canvas_gd, which uses the gd rendering lib.

"""
import os
from os.path import basename
import glob
import copy
import zipfile
import numpy as np

from colander import SchemaNode, String, drop

from gnome.persist import base_schema, class_from_objtype

from . import Outputter, BaseSchema
from gnome.utilities.map_canvas_gd import MapCanvas
from gnome.utilities.serializable import Field
from gnome.utilities.file_tools import haz_files
from gnome.utilities import projections

from gnome.basic_types import oil_status


class RendererSchema(BaseSchema):

    # not sure if bounding box needs defintion separate from LongLatBounds
    viewport = base_schema.LongLatBounds()

    # following are only used when creating objects, not updating -
    # so missing=drop
    map_filename = SchemaNode(String(), missing=drop)
    projection = SchemaNode(String(), missing=drop)
    image_size = base_schema.ImageSize(missing=drop)
    output_dir = SchemaNode(String())
    draw_ontop = SchemaNode(String())


class Renderer(Outputter, MapCanvas):

    """
    Map Renderer

    class that writes map images for GNOME results:
        writes the frames for the LE "movies", etc.

    """

    # This defines the colors used for the map
    #   -- they can then be referenced by name in the rest of the code.
    map_colors = [('background', (255, 255, 255)), # white
                  ('lake', (255, 255, 255)), # white
                  ('land', (255, 204, 153)), # brown
                  ('LE', (0, 0, 0)), # black
                  ('uncert_LE', (255, 0, 0)), # red
                  ('map_bounds', (175, 175, 175)), # grey
                  ('spillable_area', (255, 0, 0)), #  red
                  ('raster_map', (51, 102, 0)), # dark green
                  ('raster_map_outline', (0, 0, 0)), # black
                  ]

    background_map_name = 'background_map.png'
    foreground_filename_format = 'foreground_{0:05d}.png'
    foreground_filename_glob = 'foreground_?????.png'

    # todo: how should output_dir be saved? Absolute? Currently, it is relative
    # no, it's not.... see issue:
    _update = ['viewport', 'map_BB', 'image_size', 'draw_ontop']
    _create = ['image_size', 'projection', 'draw_ontop']

    _create.extend(_update)
    _state = copy.deepcopy(Outputter._state)
    _state.add(save=_create, update=_update)
    _state.add_field(Field('map_filename',
                           isdatafile=True,
                           save=True,
                           read=True,
                           test_for_eq=False))
    _state += Field('output_dir', save=True, update=True, test_for_eq=False)
    _schema = RendererSchema

    @classmethod
    def new_from_dict(cls, dict_):
        """
        change projection_type from string to correct type for loading from
        save file
        """
<<<<<<< HEAD
        if 'projection' in dict_:
=======
        viewport = dict_.pop('viewport')
        if 'projection_class' in dict_:
>>>>>>> 987eda63
            '''
            assume dict_ is from a save file since only the save file stores
            the 'projection'
            todo:
            The 'projection' isn't stored as a nested object - should
            revisit this and see if we can make it consistent with nested
            objects .. but this works!
            '''
<<<<<<< HEAD
            # creates an instance of the projection class
            proj = class_from_objtype(dict_.pop('projection'))()
            viewport = dict_.pop('viewport')

            # then creates the object
            obj = cls(projection=proj, **dict_)
=======
            proj_cls = class_from_objtype(dict_.pop('projection_class'))
            proj_obj = cls(projection_class=proj_cls, **dict_)

            proj_obj.viewport = viewport
            obj = super(Renderer, cls).new_from_dict(dict_)
        else:
            obj = super(Renderer, cls).new_from_dict(dict_)
>>>>>>> 987eda63
            obj.viewport = viewport

        return obj

    def __init__(
        self,
        map_filename=None,
        output_dir='./',
        image_size=(800, 600),
        projection=None,
        viewport=None,
        map_BB=None,
        draw_back_to_fore=True,
        draw_map_bounds=False,
        draw_spillable_area=False,
        cache=None,
        output_timestep=None,
        output_zero_step=True,
        output_last_step=True,
        draw_ontop='forecast',
        name=None,
        on=True,
        **kwargs
        ):
        """
        Init the image renderer.

        :param map_filename=None: name of file for basemap (BNA)
        :type map_filename: string

        :param output_dir='./': directory to output the images
        :type output_dir: string

        :param image_size=(800, 600): size of images to output
        :type image_size: 2-tuple of integers

        :param projection = projections.FlatEarthProjection(): projection to use
        :type projection: a gnome.utilities.projection.Projection instance

        :param viewport: viewport of map -- what gets drawn and on what
                         scale. Default is full globe: (((-180, -90), (180, 90)))
        :type viewport: pair of (lon, lat) tuples ( lower_left, upper right )

        :param map_BB=None: bounding box of map if None, it will use teh
                            bounding box of the mapfile.

        :param draw_back_to_fore=True: draw the background (map) to the
                                       foregound image when outputting the images
                                       each time step.
        :type draw_back_to_fore: boolean

        Following args are passed to base class Outputter's init:

        :param cache: sets the cache object from which to read data. The model
            will automatically set this param

        :param output_timestep: default is None in which case everytime the
            write_output is called, output is written. If set, then output is
            written every output_timestep starting from model_start_time.
        :type output_timestep: timedelta object

        :param output_zero_step: default is True. If True then output for
            initial step (showing initial release conditions) is written
            regardless of output_timestep
        :type output_zero_step: boolean

        :param output_last_step: default is True. If True then output for
            final step is written regardless of output_timestep
        :type output_last_step: boolean

        :param draw_ontop: draw 'forecast' or 'uncertain' LEs on top. Default
            is to draw 'forecast' LEs, which are in black on top
        :type draw_ontop: str


        Remaining kwargs are passed onto baseclass's __init__ with a direct
        call: Outputter.__init__(..)

        """
        projection = projections.FlatEarthProjection() if projection is None else projection
        # set up the canvas
        self._map_filename = map_filename
        if map_filename is not None:
            self.land_polygons = haz_files.ReadBNA(map_filename, 'PolygonSet')
        else:
            self.land_polygons = [] # empty list so we can loop thru it

        self.last_filename = ''
        self.draw_ontop = draw_ontop
        self.draw_back_to_fore = draw_back_to_fore

        Outputter.__init__(self,
                           cache,
                           on,
                           output_timestep,
                           output_zero_step,
                           output_last_step,
                           name,
                           output_dir
                           )

        if map_BB is None:
            if not self.land_polygons:
                map_BB = ((-180, -90), (180, 90))
            else:
                map_BB = self.land_polygons.bounding_box
        self.map_BB = map_BB

        MapCanvas.__init__(self,
                           image_size,
                           projection=projection,
                           viewport=self.map_BB)

        # assorted rendering flags:
        self.draw_map_bounds=draw_map_bounds
        self.draw_spillable_area=draw_spillable_area
        self.raster_map = None
        self.raster_map_fill=True
        self.raster_map_outline=False

        # initilize the images:
        self.add_colors(self.map_colors)
        self.background_color='background'

<<<<<<< HEAD
    map_filename = property(lambda self: self._map_filename)
=======
    filename = property(lambda self: basename(self._filename),
                        lambda self, val: setattr(self, '_filename', val))
>>>>>>> 987eda63

    @property
    def draw_ontop(self):
        return self._draw_ontop

    @draw_ontop.setter
    def draw_ontop(self, val):
        if val not in ['forecast', 'uncertain']:
            raise ValueError("'draw_ontop' must be either 'forecast' or"
                             "'uncertain'. {0} is invalid.".format(val))
        self._draw_ontop = val

    def output_dir_to_dict(self):
        return os.path.abspath(self.output_dir)

    def prepare_for_model_run(self, *args, **kwargs):
        """
        prepares the renderer for a model run.

        Parameters passed to base class (use super): model_start_time, cache

        Does not take any other input arguments; however, to keep the interface
        the same for all outputters, define **kwargs and pass into base class

        In this case, it draws the background image and clears the previous
        images. If you want to save the previous images, a new output dir
        should be set.
        """
        super(Renderer, self).prepare_for_model_run(*args, **kwargs)

        self.clean_output_files()

        self.draw_background()
        self.save_background(os.path.join(self.output_dir,
                                          self.background_map_name)
                             )

    def clean_output_files(self):

        # clear out the output dir:
        try:
            os.remove(os.path.join(self.output_dir,
                                   self.background_map_name))
        except OSError:
            # it's not there to delete..
            pass

        foreground_filenames = glob.glob(os.path.join(self.output_dir,
                self.foreground_filename_glob))
        for name in foreground_filenames:
            os.remove(name)

    def draw_background(self):
        """
        Draws the background image -- just land for now

        This should be called whenever the scale changes
        """
        # create a new background image
        self.clear_background()
        self.draw_land()
        if self.raster_map is not None:
            self.draw_raster_map()

    def draw_land(self):
        """
        Draws the land map to the internal background image.
        """

        for poly in self.land_polygons:
            if poly.metadata[1].strip().lower() == 'map bounds':
                if self.draw_map_bounds:
                    self.draw_polygon(poly,
                                       line_color='map_bounds',
                                       fill_color=None,
                                       line_width=2,
                                       background=True)
            elif poly.metadata[1].strip().lower().replace(' ','') == 'spillablearea':
                if self.draw_spillable_area:
                    self.draw_polygon(poly,
                                       line_color='spillable_area',
                                       fill_color=None,
                                       line_width=2,
                                       background=True)

            elif poly.metadata[2] == '2':
                # this is a lake
                self.draw_polygon(poly, fill_color='lake', background=True)
            else:
                self.draw_polygon(poly,
                                  fill_color='land', background=True)
        return None

    def draw_elements(self, sc):
        """
        Draws the individual elements to a foreground image

        :param sc: a SpillContainer object to draw

        """
        # TODO: add checks for the other status flags!

        if sc.num_released > 0:  # nothing to draw if no elements
            if sc.uncertain:
                color = 'uncert_LE'
            else:
                color = 'LE'

            positions = sc['positions']

            # which ones are on land?
            on_land = sc['status_codes'] == oil_status.on_land
            self.draw_points(positions[on_land],
                             diameter=2,
                             color='black',
                             #color=color,
                             shape="x")
            # draw the four pixels for the elements not on land and
            # not off the map
            self.draw_points(positions[~on_land],
                             diameter=2,
                             color=color,
                             shape="round")

    def draw_raster_map(self):
        """
        draws the raster map used for beaching to the image.

        draws a grid for the pixels

        this is pretty slow, but only used for diagnostics.
        (not bad for just the lines)
        """
        if self.raster_map is not None:
            raster_map = self.raster_map
            w, h = raster_map.bitmap.shape
            if self.raster_map_outline:
                # vertical lines
                for i in range(w):
                    coords = raster_map.projection.to_lonlat( np.array( ( (i, 0.0), (i, h) ), dtype=np.float64) )
                    self.draw_polyline(coords, background=True, line_color='raster_map_outline')
                # horizontal lines
                for i in range(h):
                    coords = raster_map.projection.to_lonlat( np.array( ( (0.0, i), (w, i) ), dtype=np.float64) )
                    self.draw_polyline(coords, background=True, line_color='raster_map_outline')

            if self.raster_map_fill:
                print "drawing filled rects..."
                for i in range(w):
                    for j in range(h):
                        if raster_map.bitmap[i,j] == 1:
                            rect = raster_map.projection.to_lonlat( np.array( ( (i, j), (i+1, j), (i+1, j+1), (i, j+1)), dtype=np.float64) )
                            self.draw_polygon(rect, fill_color='raster_map', background=True)


    def write_output(self, step_num, islast_step=False):
        """
        Render the map image, according to current parameters.

        :param step_num: the model step number you want rendered.
        :type step_num: int

        :param islast_step: default is False. Flag that indicates that step_num
            is last step. If 'output_last_step' is True then this is written
            out
        :type islast_step: bool

        :returns: A dict of info about this step number if this step
            is to be output, None otherwise.
            'step_num': step_num
            'image_filename': filename
            'time_stamp': time_stamp # as ISO string

        use super to call base class write_output method

        If this is last step, then data is written; otherwise
        prepare_for_model_step determines whether to write the output for
        this step based on output_timestep
        """

        super(Renderer, self).write_output(step_num, islast_step)

        if not self._write_step:
            return None

        image_filename = os.path.join(self.output_dir,
                                      self.foreground_filename_format
                                      .format(step_num))

        self.clear_foreground
        if self.draw_back_to_fore:
            self.copy_back_to_fore()

        # draw data for self.draw_ontop second so it draws on top
        scp = self.cache.load_timestep(step_num).items()
        if len(scp) == 1:
            self.draw_elements(scp[0])
        else:
            if self.draw_ontop == 'forecast':
                self.draw_elements(scp[1])
                self.draw_elements(scp[0])
            else:
                self.draw_elements(scp[0])
                self.draw_elements(scp[1])

        time_stamp = scp[0].current_time_stamp.isoformat()
        self.save_foreground(image_filename)
        self.last_filename = image_filename

        return {'image_filename': image_filename,
                'time_stamp': time_stamp}

    def _draw(self, step_num):
        """
        create a small function so data arrays are garbage collected from
        memory after this function exits - it returns current_time_stamp
        """

        # draw data for self.draw_ontop second so it draws on top
        scp = self.cache.load_timestep(step_num).items()
        if len(scp) == 1:
            self.draw_elements(scp[0])
        else:
            if self.draw_ontop == 'forecast':
                self.draw_elements(scp[1])
                self.draw_elements(scp[0])
            else:
                self.draw_elements(scp[0])
                self.draw_elements(scp[1])

        return scp[0].current_time_stamp

    def projection_to_dict(self):
        """
        store projection class as a string for now since that is all that
        is required for persisting
        todo: This may not be the case for all projection classes, but keep
        simple for now so we don't have to make the projection classes
        serializable
        """
        return '{0}.{1}'.format(self.projection.__module__,
                                self.projection.__class__.__name__)

    def serialize(self, json_='webapi'):
        toserial = self.to_serialize(json_)
        schema = self.__class__._schema()

        if json_ == 'save':
            toserial['filename'] = self._filename

        return schema.serialize(toserial)

    def save(self, saveloc, references=None, name=None):
        '''
        update the 'output_dir' key in the json_ to point to directory
        inside saveloc, then save the json - do not copy image files or
        image directory over
        '''
        json_ = self.serialize('save')
        out_dir = os.path.split(json_['output_dir'])[1]
        # store output_dir relative to saveloc
        json_['output_dir'] = os.path.join('./', out_dir)

        return self._json_to_saveloc(json_, saveloc, references, name)

    @classmethod
    def loads(cls, json_data, saveloc, references=None):
        '''
        loads object from json_data

        prepend saveloc path to 'output_dir' and create output_dir in saveloc,
        then call super to load object
        '''
        if zipfile.is_zipfile(saveloc):
            saveloc = os.path.split(saveloc)[0]

        os.mkdir(os.path.join(saveloc, json_data['output_dir']))
        json_data['output_dir'] = os.path.join(saveloc,
                                               json_data['output_dir'])

        return super(Renderer, cls).loads(json_data, saveloc, references)<|MERGE_RESOLUTION|>--- conflicted
+++ resolved
@@ -90,38 +90,23 @@
         change projection_type from string to correct type for loading from
         save file
         """
-<<<<<<< HEAD
+        viewport = dict_.pop('viewport')
         if 'projection' in dict_:
-=======
-        viewport = dict_.pop('viewport')
-        if 'projection_class' in dict_:
->>>>>>> 987eda63
-            '''
-            assume dict_ is from a save file since only the save file stores
-            the 'projection'
-            todo:
-            The 'projection' isn't stored as a nested object - should
-            revisit this and see if we can make it consistent with nested
-            objects .. but this works!
-            '''
-<<<<<<< HEAD
+            # assume dict_ is from a save file since only the save file stores
+            # the 'projection' (why does this matter??)
+            # todo:
+            # The 'projection' isn't stored as a nested object - should
+            # revisit this and see if we can make it consistent with nested
+            # objects .. but this works!
+
             # creates an instance of the projection class
             proj = class_from_objtype(dict_.pop('projection'))()
-            viewport = dict_.pop('viewport')
-
             # then creates the object
             obj = cls(projection=proj, **dict_)
-=======
-            proj_cls = class_from_objtype(dict_.pop('projection_class'))
-            proj_obj = cls(projection_class=proj_cls, **dict_)
-
-            proj_obj.viewport = viewport
-            obj = super(Renderer, cls).new_from_dict(dict_)
+            obj.viewport = viewport
         else:
             obj = super(Renderer, cls).new_from_dict(dict_)
->>>>>>> 987eda63
             obj.viewport = viewport
-
         return obj
 
     def __init__(
@@ -163,7 +148,7 @@
                          scale. Default is full globe: (((-180, -90), (180, 90)))
         :type viewport: pair of (lon, lat) tuples ( lower_left, upper right )
 
-        :param map_BB=None: bounding box of map if None, it will use teh
+        :param map_BB=None: bounding box of map if None, it will use the
                             bounding box of the mapfile.
 
         :param draw_back_to_fore=True: draw the background (map) to the
@@ -201,7 +186,8 @@
         """
         projection = projections.FlatEarthProjection() if projection is None else projection
         # set up the canvas
-        self._map_filename = map_filename
+        self.map_filename = map_filename
+
         if map_filename is not None:
             self.land_polygons = haz_files.ReadBNA(map_filename, 'PolygonSet')
         else:
@@ -244,17 +230,17 @@
         self.add_colors(self.map_colors)
         self.background_color='background'
 
-<<<<<<< HEAD
-    map_filename = property(lambda self: self._map_filename)
-=======
-    filename = property(lambda self: basename(self._filename),
-                        lambda self, val: setattr(self, '_filename', val))
->>>>>>> 987eda63
+
+    @property
+    def map_filename(self):
+        return basename(self._filename)
+    @map_filename.setter
+    def map_filename(self, name):
+        self._filename = name
 
     @property
     def draw_ontop(self):
         return self._draw_ontop
-
     @draw_ontop.setter
     def draw_ontop(self, val):
         if val not in ['forecast', 'uncertain']:
@@ -498,7 +484,7 @@
         schema = self.__class__._schema()
 
         if json_ == 'save':
-            toserial['filename'] = self._filename
+            toserial['map_filename'] = self._filename
 
         return schema.serialize(toserial)
 
