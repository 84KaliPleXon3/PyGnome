
"""
renderer_gd.py

module to hold all the map rendering code.

This one used the new map_canvas, which uses the gd rendering lib.

"""
import os
from os.path import basename
import glob
# import copy
# import zipfile

import numpy as np
import py_gd

from colander import SchemaNode, String, drop

from gnome.basic_types import oil_status

from gnome.utilities.file_tools import haz_files
from gnome.utilities.map_canvas import MapCanvas

from gnome.utilities import projections
from gnome.utilities.projections import FlatEarthProjection, ProjectionSchema

from gnome.persist import base_schema
from gnome.persist.extend_colander import FilenameSchema

from . import Outputter, BaseOutputterSchema

from gnome.environment.gridded_objects_base import Grid_S, Grid_U

<<<<<<< HEAD
=======

>>>>>>> 6f131875
class RendererSchema(BaseOutputterSchema):

    # not sure if bounding box needs defintion separate from LongLatBounds
    viewport = base_schema.LongLatBounds(
        save=True, update=True
    )

    # following are only used when creating objects, not updating -
    # so missing=drop
    map_filename = FilenameSchema(
        missing=drop, save=True, update=True, isdatafile=True, test_equal=False
    )
    projection = ProjectionSchema(
        missing=drop, save=True, update=True
    )
    image_size = base_schema.ImageSize(
        missing=drop, save=True, update=True
    )
    output_dir = SchemaNode(
        String(), save=True, update=True, test_equal=False
    )
    draw_ontop = SchemaNode(
        String(), save=True, update=True
    )


class Renderer(Outputter, MapCanvas):
    """
    Map Renderer

    class that writes map images for GNOME results.

    Writes the frames for the LE "movies", etc.
    """
    # This defines the colors used for the map
    #   -- they can then be referenced by name in the rest of the code.
    map_colors = [('background', (255, 255, 255)),  # white
                  ('lake', (255, 255, 255)),  # white
                  ('land', (255, 204, 153)),  # brown
                  ('LE', (0, 0, 0)),  # black
                  ('uncert_LE', (255, 0, 0)),  # red
                  ('map_bounds', (175, 175, 175)),  # grey
                  ('spillable_area', (255, 0, 0)),  # red
                  ('raster_map', (51, 102, 0)),  # dark green
                  ('raster_map_outline', (0, 0, 0)),  # black
                  ('grid_1', (51, 78, 0)),
                  ('grid_2', (175, 175, 175)),
                  ]

<<<<<<< HEAD
    background_map_name = 'background_map.png'
    foreground_filename_format = 'foreground_{0:05d}.png'
    foreground_filename_glob = 'foreground_?????.png'

    _schema = RendererSchema

=======
    background_map_name = 'background_map.'
    foreground_filename_format = 'foreground_{0:05d}.'
    foreground_filename_glob = 'foreground_?????.*'

    _schema = RendererSchema

>>>>>>> 6f131875
    def __init__(self,
                 map_filename=None,
                 output_dir='./',
                 image_size=(800, 600),
                 projection=None,
                 viewport=None,
                 map_BB=None,
                 land_polygons=None,
                 draw_back_to_fore=True,
                 draw_map_bounds=False,
                 draw_spillable_area=False,
                 formats=['png', 'gif'],
                 draw_ontop='forecast',
                 cache=None,
                 output_timestep=None,
                 output_zero_step=True,
                 output_last_step=True,
                 output_start_time=None,
<<<<<<< HEAD
                 draw_ontop='forecast',
=======
>>>>>>> 6f131875
                 on=True,
                 timestamp_attrib={},
                 **kwargs
                 ):
        """
        Init the image renderer.

        :param str map_filename=None: name of file for basemap (BNA)
        :type map_filename: str

        :param str output_dir='./': directory to output the images

        :param 2-tuple image_size=(800, 600): size of images to output

        :param projection=None: projection instance to use: If None,
                                set to projections.FlatEarthProjection()
        :type projection: a gnome.utilities.projection.Projection instance

        :param viewport: viewport of map -- what gets drawn and on what scale.
                         Default is full globe: (((-180, -90), (180, 90)))
                         If not specifies, it will be set to the map's bounds.
        :type viewport: pair of (lon, lat) tuples ( lower_left, upper right )

        :param map_BB=None: bounding box of map if None, it will use the
                            bounding box of the mapfile.

        :param draw_back_to_fore=True: draw the background (map) to the
                                       foregound image when outputting
                                       the images each time step.
        :type draw_back_to_fore: boolean

        :param formats=['gif']: list of formats to output.
        :type formats: string or list of strings. Options are:
                       ['bmp', 'jpg', 'jpeg', 'gif', 'png']

        :param draw_ontop: draw 'forecast' or 'uncertain' LEs on top. Default
            is to draw 'forecast' LEs, which are in black on top
        :type draw_ontop: str

        Following args are passed to base class Outputter's init:

        :param cache: sets the cache object from which to read prop. The model
            will automatically set this param

        :param output_timestep: default is None in which case everytime the
            write_output is called, output is written. If set, then output is
            written every output_timestep starting from model_start_time.
        :type output_timestep: timedelta object

        :param output_zero_step: default is True. If True then output for
            initial step (showing initial release conditions) is written
            regardless of output_timestep
        :type output_zero_step: boolean

        :param output_last_step: default is True. If True then output for
            final step is written regardless of output_timestep
        :type output_last_step: boolean

        Remaining kwargs are passed onto baseclass's __init__ with a direct
        call: Outputter.__init__(..)

        """
        projection = (projections.FlatEarthProjection()
                      if projection is None
                      else projection)

        # set up the canvas
        self.map_filename = map_filename
        self.output_dir = output_dir

        if map_filename is not None and land_polygons is None:
            self.land_polygons = haz_files.ReadBNA(map_filename, 'PolygonSet')
        elif land_polygons is not None:
            self.land_polygons = land_polygons
        else:
            self.land_polygons = []  # empty list so we can loop thru it

        self.last_filename = ''
        self.draw_ontop = draw_ontop
        self.draw_back_to_fore = draw_back_to_fore

        Outputter.__init__(self,
                           cache,
                           on,
                           output_timestep,
                           output_zero_step,
                           output_last_step,
                           output_start_time,
                           output_dir,
                           **kwargs)

        if map_BB is None:
            if not self.land_polygons:
                map_BB = ((-180, -90), (180, 90))
            else:
                map_BB = self.land_polygons.bounding_box

        self.map_BB = map_BB

        viewport = self.map_BB if viewport is None else viewport
        MapCanvas.__init__(self, image_size, projection=projection,
                           viewport=viewport)

        # assorted rendering flags:
        self.draw_map_bounds = draw_map_bounds
        self.draw_spillable_area = draw_spillable_area

        self.raster_map = None
        self.raster_map_fill = True
        self.raster_map_outline = False

        # initilize the images:
        self.add_colors(self.map_colors)
        self.background_color = 'background'

        if self.map_filename is not None:
            file_prefix = os.path.splitext(self.map_filename)[0]
            sep = '_'
        else:
            file_prefix = sep = ''

        fn = '{}{}anim.gif'.format(file_prefix, sep)
        self.anim_filename = os.path.join(output_dir, fn)

        self.formats = formats
        self.delay = 50
        self.repeat = True
        self.timestamp_attribs = {}

        self.set_timestamp_attrib(**timestamp_attrib)

        self.grids = []
        self.props = []

    @property
    def delay(self):
        return self._delay if 'gif' in self.formats else -1

    @delay.setter
    def delay(self, d):
        self._delay = d

    @property
    def repeat(self):
        return self._repeat if 'gif' in self.formats else False

    @repeat.setter
    def repeat(self, r):
        self._repeat = r

    @property
    def map_filename(self):
        return basename(self._filename) if self._filename is not None else None

    @map_filename.setter
    def map_filename(self, name):
        self._filename = name

    @property
    def draw_ontop(self):
        return self._draw_ontop

    @draw_ontop.setter
    def draw_ontop(self, val):
        if val not in ['forecast', 'uncertain']:
            raise ValueError("'draw_ontop' must be either 'forecast' or"
                             "'uncertain'. {0} is invalid.".format(val))

        self._draw_ontop = val

    @property
    def formats(self):
        return self._formats

    @formats.setter
    def formats(self, val):
        if isinstance(val, (str, unicode)):
            val = (val,)
        self._formats = val

    def output_dir_to_dict(self):
        return os.path.abspath(self.output_dir)

    def start_animation(self, filename):
        self.animation = py_gd.Animation(filename, self.delay)
        looping = 0 if self.repeat else -1

        self.logger.info('Starting Animation')
        self.animation.begin_anim(self.back_image, looping)

    def prepare_for_model_run(self, *args, **kwargs):
        """
        prepares the renderer for a model run.

        Parameters passed to base class (use super): model_start_time, cache

        Does not take any other input arguments; however, to keep the interface
        the same for all outputters, define ``**kwargs`` and pass into the
        base class

        In this case, it draws the background image and clears the previous
        images. If you want to save the previous images, a new output dir
        should be set.
        """
        super(Renderer, self).prepare_for_model_run(*args, **kwargs)

        self.clean_output_files()
        self.draw_background()

        for ftype in self.formats:
            if ftype == 'gif':
                self.start_animation(self.anim_filename)
            else:
                self.save_background(os.path.join(self.output_dir,
                                                  self.background_map_name + ftype),
                                     file_type=ftype)

    def set_timestamp_attrib(self, **kwargs):
        """
        Function to set details of the timestamp's appearance when printed.
        These details are stored as a dict.

        Recognized attributes:

        :param on: Turn the draw function on or off
        :type on: Boolean

        :param dt_format: Format string for strftime to format the timestamp
        :type dt_format: String

        :param background: Color of the text background.
                           Color must be present in foreground palette
        :type background: str

        :param color: Color of the font. Note that the color must be present
                      in the foreground palette
        :type color: str

        :param size: Size of the font, one of {'tiny', 'small', 'medium', 'large', 'giant'}
        :type size: str

        :param position: x, y pixel coordinates of where to draw the timestamp.
        :type position: tuple

        :param align: The reference point of the text bounding box.
                      One of:
                      {'lt'(left top), 'ct', 'rt', 'l', 'r', 'lb', 'cb', 'rb'}
        :type align: str
        """
        self.timestamp_attribs.update(kwargs)

    def draw_timestamp(self, time):
        """
        Function that draws the timestamp to the foreground.
        Uses self.timestamp_attribs to determine it's appearance.

        :param time: the datetime object representing the timestamp
        :type time: datetime
        """
        d = self.timestamp_attribs
        on = d['on'] if 'on' in d else True

        if not on:
            return

        dt_format = d['format'] if 'format' in d else '%c'

        background = d['background'] if 'background' in d else 'white'

        color = d['color'] if 'color' in d else 'black'

        size = d['size'] if 'size' in d else 'small'

        default_position = (self.fore_image.width / 2, self.fore_image.height)
        position = d['position'] if 'position' in d else default_position

        align = d['alignment'] if 'alignment' in d else 'cb'

        self.fore_image.draw_text(time.strftime(dt_format),
                                  position, size, color, align, background)

    def clean_output_files(self):

        # clear out the output dir:
        # get the files (could have different extensions)
        files = glob.glob(os.path.join(self.output_dir,
                                       self.background_map_name) + "*")
        files += glob.glob(os.path.join(self.output_dir,
                                        self.foreground_filename_glob))
        files += glob.glob(os.path.join(self.output_dir,
                                        self.anim_filename) + "*")

        for name in files:
            os.remove(name)

    def draw_background(self):
        """
        Draws the background image -- just land for now

        This should be called whenever the scale changes
        """
        # create a new background image
        self.clear_background()
        self.draw_land()

        if self.raster_map is not None:
            self.draw_raster_map()

        self.draw_graticule()
        self.draw_tags()
        self.draw_grids()

    def add_grid(self, grid, on=True, color='grid_1', width=2):
        layer = GridVisLayer(grid, self.projection, on, color, width)

        self.grids.append(layer)

    def draw_grids(self):
        for grid in self.grids:
            grid.draw_to_image(self.back_image)

    def add_vec_prop(self, prop, on=True,
                     color='LE', mask_color='uncert_LE',
                     size=3, width=1, scale=1000):
        layer = GridPropVisLayer(prop, self.projection, on,
                                 color, mask_color, size, width, scale)
        self.props.append(layer)

    def draw_props(self, time):
        for prop in self.props:
            prop.draw_to_image(self.fore_image, time)

    def draw_masked_nodes(self, grid, time):
        if grid.appearance['on'] and grid.appearance['mask'] is not None:
            var = grid.appearance['mask']
            masked_nodes = grid.masked_nodes(time, var)
            dia = grid.appearance['n_size']

            unmasked_nodes = np.ascontiguousarray(masked_nodes
                                                  .compressed().reshape(-1, 2))

            self.draw_points(unmasked_nodes, dia, 'black')

            masked = np.ascontiguousarray(masked_nodes[masked_nodes.mask]
                                          .prop.reshape(-1, 2))

            self.draw_points(masked, dia, 'uncert_LE')

    def draw_land(self):
        """
        Draws the land map to the internal background image.
        """
        for poly in self.land_polygons:
            metadata = poly.metadata

            if metadata[1].strip().lower() == 'map bounds':
                if self.draw_map_bounds:
                    self.draw_polygon(poly,
                                      line_color='map_bounds',
                                      fill_color=None,
                                      line_width=2,
                                      background=True)
            elif metadata[1].strip().lower().replace(' ', '') == 'spillablearea':
                if self.draw_spillable_area:
                    self.draw_polygon(poly,
                                      line_color='spillable_area',
                                      fill_color=None,
                                      line_width=2,
                                      background=True)
            elif metadata[2] == '2':
                # this is a lake
                self.draw_polygon(poly, fill_color='lake', background=True)
            else:
                self.draw_polygon(poly, fill_color='land', background=True)

        return None

    def draw_elements(self, sc):
        """
        Draws the individual elements to a foreground image

        :param sc: a SpillContainer object to draw

        """
        # TODO: add checks for the other status flags!

        if sc.num_released > 0:  # nothing to draw if no elements
            if sc.uncertain:
                color = 'uncert_LE'
            else:
                color = 'LE'

            positions = sc['positions']

            # which ones are on land?
            on_land = sc['status_codes'] == oil_status.on_land
            self.draw_points(positions[on_land],
                             diameter=2,
                             color='black',
                             # color=color,
                             shape="x")
            # draw the four pixels for the elements not on land and
            # not off the map
            self.draw_points(positions[~on_land],
                             diameter=2,
                             color=color,
                             shape="round")

    def draw_raster_map(self):
        """
        draws the raster map used for beaching to the image.

        draws a grid for the pixels

        this is pretty slow, but only used for diagnostics.
        (not bad for just the lines)
        """
        if self.raster_map is not None:
            raster_map = self.raster_map
            projection = raster_map.projection
            w, h = raster_map.basebitmap.shape

            if self.raster_map_outline:
                # vertical lines
                for i in range(w):
                    coords = projection.to_lonlat(np.array(((i, 0.0),
                                                            (i, h)),
                                                           dtype=np.float64))
                    self.draw_polyline(coords, background=True,
                                       line_color='raster_map_outline')
                # horizontal lines
                for i in range(h):
                    coords = projection.to_lonlat(np.array(((0.0, i),
                                                            (w, i)),
                                                           dtype=np.float64))
                    self.draw_polyline(coords, background=True,
                                       line_color='raster_map_outline')

            if self.raster_map_fill:
                for i in range(w):
                    for j in range(h):
                        if raster_map.basebitmap[i, j] == 1:
                            rect = projection.to_lonlat(np.array(((i, j),
                                                                  (i + 1, j),
                                                                  (i + 1, j + 1),
                                                                  (i, j + 1)),
                                                                 dtype=np.float64))
                            self.draw_polygon(rect, fill_color='raster_map',
                                              background=True)

    def write_output(self, step_num, islast_step=False):
        """
        Render the map image, according to current parameters.

        :param step_num: the model step number you want rendered.
        :type step_num: int

        :param islast_step: default is False. Flag that indicates that step_num
            is last step. If 'output_last_step' is True then this is written
            out
        :type islast_step: bool

        :returns: A dict of info about this step number if this step
            is to be output, None otherwise.
            'step_num': step_num
            'image_filename': filename
            'time_stamp': time_stamp # as ISO string

        use super to call base class write_output method

        If this is last step, then prop is written; otherwise
        prepare_for_model_step determines whether to write the output for
        this step based on output_timestep
        """
        super(Renderer, self).write_output(step_num, islast_step)

        if not self._write_step:
            return None

        image_filename = os.path.join(self.output_dir,
                                      self.foreground_filename_format.format(step_num))

        self.clear_foreground()

        if self.draw_back_to_fore:
            self.copy_back_to_fore()

        # draw prop for self.draw_ontop second so it draws on top
        scp = self.cache.load_timestep(step_num).items()
        if len(scp) == 1:
            self.draw_elements(scp[0])
        else:
            if self.draw_ontop == 'forecast':
                self.draw_elements(scp[1])
                self.draw_elements(scp[0])
            else:
                self.draw_elements(scp[0])
                self.draw_elements(scp[1])

        time_stamp = scp[0].current_time_stamp

        self.draw_timestamp(time_stamp)
        self.draw_props(time_stamp)

        for ftype in self.formats:
            if ftype == 'gif':
                self.animation.add_frame(self.fore_image, self.delay)
            else:
                image_filename += ftype
                self.save_foreground(image_filename, file_type=ftype)

        self.last_filename = image_filename

        return {'image_filename': image_filename,
                'time_stamp': time_stamp}

    def post_model_run(self):
        """
        Override this method if a derived class needs to perform
        any actions after a model run is complete (StopIteration triggered)
        """
        if 'gif' in self.formats:
            self.animation.close_anim()

    def _draw(self, step_num):
        """
        create a small function so prop arrays are garbage collected from
        memory after this function exits - it returns current_time_stamp
        """

        # draw prop for self.draw_ontop second so it draws on top
        scp = self.cache.load_timestep(step_num).items()
        if len(scp) == 1:
            self.draw_elements(scp[0])
        else:
            if self.draw_ontop == 'forecast':
                self.draw_elements(scp[1])
                self.draw_elements(scp[0])
            else:
                self.draw_elements(scp[0])
                self.draw_elements(scp[1])

        return scp[0].current_time_stamp

    def projection_to_dict(self):
        """
        store projection class as a string for now since that is all that
        is required for persisting
        todo: This may not be the case for all projection classes, but keep
        simple for now so we don't have to make the projection classes
        serializable
        """
        return '{0}.{1}'.format(self.projection.__module__,
                                self.projection.__class__.__name__)

    def to_dict(self, json_=None):
        dict_ = Outputter.to_dict(self, json_=json_)
        dict_['map_filename'] = self._filename
        if json_ == 'save':
            dict_['output_dir'] = os.path.join('./', dict_['output_dir'])
        return dict_


class GridVisLayer(object):
    def __init__(self, grid, projection, on=True,
                 color='grid_1', width=1):
        self.grid = grid
        self.projection = projection
        self.on = on

        self.lines = self._get_lines(grid)
        self.color = color
        self.width = width

    def _get_lines(self, grid):
        if isinstance(grid, Grid_S):
            name = 'node'

            lons = getattr(grid, name + '_lon')
            lats = getattr(grid, name + '_lat')

            return np.ma.dstack((lons[:], lats[:]))
        else:
            if grid.edges is None:
                grid.build_edges()

            return grid.nodes[grid.edges]

    def draw_to_image(self, img):
        '''
        Draws the grid to the image
        '''
        if not self.on:
            return


        lines = self.projection.to_pixel_multipoint(self.lines, asint=True)

        for l in lines:
            img.draw_polyline(l, line_color=self.color, line_width=self.width)

        if len(lines[0]) > 2:
            # curvilinear grid; ugrids never have line segments greater than
            # 2 points
            for l in lines.transpose((1, 0, 2)).copy():
                img.draw_polyline(l, line_color=self.color,
                                  line_width=self.width)


class GridPropVisLayer(object):

    def __init__(self, prop, projection, on=True,
                 color='LE', mask_color='uncert_LE',
                 size=3, width=1, scale=1000):
        self.prop = prop
        self.projection = projection
        self.on = on

        self.color = color
        self.mask_color = mask_color

        self.size = size
        self.width = width
        self.scale = scale

    def draw_to_image(self, img, time):
        if not self.on:
            return

        t0 = self.prop.time.index_of(time, extrapolate=True) - 1

        data_u = self.prop.variables[0].data[t0]
        data_v = self.prop.variables[1].data[t0]

        if len(self.prop.time) > 1:
            data_u2 = self.prop.variables[0].data[t0 + 1]
            data_v2 = self.prop.variables[1].data[t0 + 1]
        else:
            data_u2 = data_u
            data_v2 = data_v

        t_alphas = self.prop.time.interp_alpha(time, extrapolate=True)

        data_u = data_u + t_alphas * (data_u2 - data_u)
        data_v = data_v + t_alphas * (data_v2 - data_v)

        data_u = data_u.reshape(-1)
        data_v = data_v.reshape(-1)

        start = None

        try:
            start = self.prop.grid.nodes.copy().reshape(-1, 2)
        except AttributeError:
            start = np.column_stack((self.prop.grid.node_lon,
                                     self.prop.grid.node_lat))

        if self.prop.grid.infer_location(data_u) == 'faces':
            if self.prop.grid.face_coordinates is None:
                self.prop.grid.build_face_coordinates()
            start = self.prop.grid.face_coordinates


        if hasattr(data_u, 'mask'):
            start[data_u.mask] = [0., 0.]

        data_u *= self.scale * 8.9992801e-06
        data_v *= self.scale * 8.9992801e-06
        data_u /= np.cos(np.deg2rad(start[:, 1]))

        end = start.copy()
        end[:, 0] += data_u
        end[:, 1] += data_v

        if hasattr(data_u, 'mask'):
            end[data_u.mask] = [0., 0.]

        bounds = self.projection.image_box

        pt1 = ((bounds[0][0] <= start[:, 0]) * (start[:, 0] <= bounds[1][0]) *
               (bounds[0][1] <= start[:, 1]) * (start[:, 1] <= bounds[1][1]))

        pt2 = ((bounds[0][0] <= end[:, 0]) * (end[:, 0] <= bounds[1][0]) *
               (bounds[0][1] <= end[:, 1]) * (end[:, 1] <= bounds[1][1]))

        start = start[pt1 * pt2]
        end = end[pt1 * pt2]

        start = self.projection.to_pixel_multipoint(start, asint=True)
        end = self.projection.to_pixel_multipoint(end, asint=True)

        img.draw_dots(start, diameter=self.size, color=self.color)

        line = np.array([[0., 0.], [0., 0.]])

        for i in xrange(0, len(start)):
            line[0] = start[i]
            line[1] = end[i]
            img.draw_polyline(line,
                              line_color=self.color,
                              line_width=self.width)<|MERGE_RESOLUTION|>--- conflicted
+++ resolved
@@ -33,10 +33,7 @@
 
 from gnome.environment.gridded_objects_base import Grid_S, Grid_U
 
-<<<<<<< HEAD
-=======
-
->>>>>>> 6f131875
+
 class RendererSchema(BaseOutputterSchema):
 
     # not sure if bounding box needs defintion separate from LongLatBounds
@@ -86,21 +83,12 @@
                   ('grid_2', (175, 175, 175)),
                   ]
 
-<<<<<<< HEAD
-    background_map_name = 'background_map.png'
-    foreground_filename_format = 'foreground_{0:05d}.png'
-    foreground_filename_glob = 'foreground_?????.png'
-
-    _schema = RendererSchema
-
-=======
     background_map_name = 'background_map.'
     foreground_filename_format = 'foreground_{0:05d}.'
     foreground_filename_glob = 'foreground_?????.*'
 
     _schema = RendererSchema
 
->>>>>>> 6f131875
     def __init__(self,
                  map_filename=None,
                  output_dir='./',
@@ -119,10 +107,6 @@
                  output_zero_step=True,
                  output_last_step=True,
                  output_start_time=None,
-<<<<<<< HEAD
-                 draw_ontop='forecast',
-=======
->>>>>>> 6f131875
                  on=True,
                  timestamp_attrib={},
                  **kwargs
