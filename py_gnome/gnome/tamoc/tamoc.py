#!/usr/bin/env python

"""
assorted code for working with TAMOC
"""

from gnome.utilities import serializable
from gnome.utilities.projections import FlatEarthProjection


__all__ = []

# def tamoc_spill(release_time,
#                 start_position,
#                 num_elements=None,
#                 end_release_time=None,
#                 name='TAMOC plume'):
#     '''
#     Helper function returns a Spill object for a spill from the TAMOC model

#     This version is essentially a template -- it needs to be filled in with
#     access to the parameters from the "real" TAMOC model.

#     Also, this version is for intert particles -- they will not change once released into gnome.

#     Future work: create a "proper" weatherable oil object.

#     :param release_time: start of plume release
#     :type release_time: datetime.datetime

#     :param start_position: location of initial release
#     :type start_position: 3-tuple of floats (long, lat, depth)

#     :param num_elements: total number of elements to be released
#     :type num_elements: integer

#     :param end_release_time=None: End release time for a time varying release.
#                                   If None, then release runs for tehmodel duration
#     :type end_release_time: datetime.datetime

#     :param float flow_rate=None: rate of release mass or volume per time.
#     :param str units=None: must provide units for amount spilled.
#     :param tuple windage_range=(.01, .04): Percentage range for windage.
#                                            Active only for surface particles
#                                            when a mind mover is added
#     :param windage_persist=900: Persistence for windage values in seconds.
#                                 Use -1 for inifinite, otherwise it is
#                                 randomly reset on this time scale.
#     :param str name='TAMOC spill': a name for the spill.
#     '''

#     release = PointLineRelease(release_time=release_time,
#                                start_position=start_position,
#                                num_elements=num_elements,
#                                end_release_time=end_release_time)

#     # This helper function is just passing parameters thru to the plume
#     # helper function which will do the work.
#     # But this way user can just specify all parameters for release and
#     # element_type in one go...
#     element_type = elements.plume(distribution_type=distribution_type,
#                                   distribution=distribution,
#                                   substance_name=substance,
#                                   windage_range=windage_range,
#                                   windage_persist=windage_persist,
#                                   density=density,
#                                   density_units=density_units)

#     return Spill(release,
#                  element_type=element_type,
#                  amount=amount,
#                  units=units,
#                  name=name)


class TamocDroplet():
    """
    Dummy class to show what we need from the TAMOC output
    """
    def __init__(self,
                 mass_flux=1.0,  # kg/s
                 radius=1e-6,  # meters
                 density=900.0,  # kg/m^3 at 15degC
                 position= (10, 20, 100)  # (x, y, z) in meters
                 ):

        self.mass_flux = mass_flux
        self.radius = radius
        self.density = density
        self.position = np.asanyarray(position)



class TamocSpill(serializable.Serializable):
    """
    Models a spill
    """
    # _update = ['on', 'release',
    #            'amount', 'units', 'amount_uncertainty_scale']

    # _create = ['frac_coverage']
    # _create.extend(_update)

    # _state = copy.deepcopy(serializable.Serializable._state)
    # _state.add(save=_create, update=_update)
    # _state += serializable.Field('element_type',
    #                              save=True,
    #                              save_reference=True,
    #                              update=True)
    # _schema = SpillSchema

    # valid_vol_units = _valid_units('Volume')
    # valid_mass_units = _valid_units('Mass')

    def __init__(self,
                 release_time,
                 start_position,
                 num_elements=None,
                 end_release_time=None,
                 name='TAMOC plume',
                 TAMOC_interval=24,
                 on=True,
                 ):
        """

        """

        self.release_time = release_time
        self.start_position = start_position
        self.num_elements = num_elements
        self.end_release_time = end_release_time
        self.num_released=0
        self.amount_released=0

        self.tamoc_interval = datetime.timedelta(hrs=TAMOC_interval)
        self.last_tamoc_time = release_time
        self.droplets=None
        self.on = on    # spill is active or not
        self.name = name

    def run_tamoc(self, current_time, time_step):
        #runs TAMOC if no droplets have been initialized or if current_time has reached last_tamoc_run + interval
        if self.on:
            if (self.droplets is None or
               self.current_time > release_time and last_tamoc_time is None or
               self.current_time > self.last_tamoc_time + self.tamoc_interval):
                return self._run_tamoc()
        return self.droplets

    def _run_tamoc(self):
        """
        this is the code that actually calls and runs tamoc_output

        it returns a list of TAMOC droplet objects
        (or fake ones)
        """
        return [TamocDroplet(radius=1e-6 * i) for i in range(10)]

    def __repr__(self):
        return ('{0.__class__.__module__}.{0.__class__.__name__}()'.format(self))

<<<<<<< HEAD
=======
    def _get_mass_distribution(self, mass_fluxes, time_step):
        ts = time_step.total_seconds()
        delta_masses = []
        for i,flux in enumerate(mass_fluxes):
            delta_masses.append(mass_fluxes * ts)
        total_mass = sum(delta_masses)
        proportions = [d_mass / total_mass for d_mass in delta_masses]

        return (delta_masses, proportions, total_mass)

>>>>>>> 30d6282a
    def _elem_mass(self, num_new_particles, current_time, time_step):
        '''
        get the mass of each element released in duration specified by
        'time_step'
        Function is only called if num_new_particles > 0 - no check is made
        for this case
        '''
        # set 'mass' data array if amount is given
        le_mass = 0.
        _mass = self.get_mass('kg')
        self.logger.debug(self._pid + "spill mass (kg): {0}".format(_mass))

        if _mass is not None:
            rd_sec = self.get('release_duration')
            if rd_sec == 0:
                try:
                    le_mass = _mass / self.get('num_elements')
                except TypeError:
                    le_mass = _mass / self.get('num_per_timestep')
            else:
                time_at_step_end = current_time + timedelta(seconds=time_step)
                if self.get('release_time') > current_time:
                    # first time_step in which particles are released
                    time_step = (time_at_step_end -
                                 self.get('release_time')).total_seconds()

                if self.get('end_release_time') < time_at_step_end:
                    time_step = (self.get('end_release_time') -
                                 current_time).total_seconds()

                _mass_in_ts = _mass / rd_sec * time_step
                le_mass = _mass_in_ts / num_new_particles

        self.logger.debug(self._pid + "LE mass (kg): {0}".format(le_mass))

        return le_mass

    # what is this for??
    def get_mass(self, units=None):
        '''
        Return the mass released during the spill.
        User can also specify desired output units in the function.
        If units are not specified, then return in 'SI' units ('kg')
        If volume is given, then use density to find mass. Density is always
        at 15degC, consistent with API definition
        '''
        # first convert amount to 'kg'
        if self.units in self.valid_mass_units:
            mass = uc.convert('Mass', self.units, 'kg', self.amount)

        if units is None or units == 'kg':
            return mass
        else:
            self._check_units(units)
            return uc.convert('Mass', 'kg', units, mass)

    def uncertain_copy(self):
        """
        Returns a deepcopy of this spill for the uncertainty runs

        The copy has everything the same, including the spill_num,
        but it is a new object with a new id.

        Not much to this method, but it could be overridden to do something
        fancier in the future or a subclass.

        There are a number of python objects that cannot be deepcopied.
        - Logger objects

        So we copy them temporarily to local variables before we deepcopy
        our Spill object.
        """
        u_copy = copy.deepcopy(self)
        self.logger.debug(self._pid + "deepcopied spill {0}".format(self.id))

        return u_copy

    def rewind(self):
        """
        rewinds the release to original status (before anything has been
        released).
        """
        self.num_released = 0
        self.amount_released = 0
        self.droplets = self.run_tamoc()


    def num_elements_to_release(self, current_time, time_step):
        """
        Determines the number of elements to be released during:
        current_time + time_step

        It invokes the num_elements_to_release method for the the unerlying
        release object: self.release.num_elements_to_release()

        :param current_time: current time
        :type current_time: datetime.datetime
        :param int time_step: the time step, sometimes used to decide how many
            should get released.

        :returns: the number of elements that will be released. This is taken
            by SpillContainer to initialize all data_arrays.
        """
        if ~self.on:
            return 0

        if current_time < self.release_time or current_time > self.end_release_time:
            return 0

        self.droplets = self.run_tamoc(current_time, time_step)

        duration = (self.end_release_time - self.release_time).total_seconds()
        if duration is 0:
            duration = 1
        LE_release_rate = self.num_elements / duration
        num_to_release = int(LE_release_rate * time_step.total_seconds())
        if num_released + num_to_release > num_elements:
            num_to_release = num_elements - num_released

        return num_to_release

        #return self.release.num_elements_to_release(current_time, time_step)

    def set_newparticle_values(self, num_new_particles, current_time,
                               time_step, data_arrays):
        """
        SpillContainer will release elements and initialize all data_arrays
        to default initial value. The SpillContainer gets passed as input and
        the data_arrays for 'position' get initialized correctly by the release
        object: self.release.set_newparticle_positions()

        If a Spill Amount is given, the Spill object also sets the 'mass' data
        array; else 'mass' array remains '0'

        :param int num_new_particles: number of new particles that were added.
            Always greater than 0
        :param current_time: current time
        :type current_time: datetime.datetime
        :param time_step: the time step, sometimes used to decide how many
            should get released.
        :type time_step: integer seconds
        :param data_arrays: dict of data_arrays provided by the SpillContainer.
            Look for 'positions' array in the dict and update positions for
            latest num_new_particles that are released
        :type data_arrays: dict containing numpy arrays for values

        Also, the set_newparticle_values() method for all element_type gets
        called so each element_type sets the values for its own data correctly
        """
        mass_fluxes = [tam_drop.mass_flux for tam_drop in self.droplets]
        delta_masses, proportions, total_mass = self._get_mass_distribution(mass_fluxes, time_step)

        #set up LE distribution, the number of particles in each 'release point'
        LE_distribution = [int(num_new_particles * p) for p in proportions]
        diff = num_new_particles - sum(LE_distribution)
        for i in range(0, diff):
            LE_distribution[i % len(LE_distribution)] += 1


        #compute release point location for each droplet
        positions = [self.start_position + FlatEarthProjection.meters_to_lonlat(d.position, self.start_position) for d in self.droplets]

        #for each release location, set the position and mass of the elements released at that location
        total_rel = 0
        for mass_dist, n_LEs ,pos in (delta_masses, LE_distribution, positions):
            start_idx = -num_new_particles + total_rel
            end_idx = start_idx + n_LEs

            data_arrays['positions'][start_idx:end_idx] = pos
            data_arrays['mass'][start_idx:end_idx] = mass_dist / n_LEs
            total_rel += n_LEs

        self.num_released += num_new_particles
        self.amount += total_mass

        # if self.element_type is not None:
        #     self.element_type.set_newparticle_values(num_new_particles, self,
        #                                              data_arrays)

        # self.release.set_newparticle_positions(num_new_particles, current_time,
        #                                        time_step, data_arrays)

        # data_arrays['mass'][-num_new_particles:] = \
        #     self._elem_mass(num_new_particles, current_time, time_step)

        # # set arrays that are spill specific - 'frac_coverage'
        # if 'frac_coverage' in data_arrays:
        #     data_arrays['frac_coverage'][-num_new_particles:] = \
        #         self.frac_coverage<|MERGE_RESOLUTION|>--- conflicted
+++ resolved
@@ -3,6 +3,8 @@
 """
 assorted code for working with TAMOC
 """
+
+from datetime import timedelta
 
 from gnome.utilities import serializable
 from gnome.utilities.projections import FlatEarthProjection
@@ -21,7 +23,8 @@
 #     This version is essentially a template -- it needs to be filled in with
 #     access to the parameters from the "real" TAMOC model.
 
-#     Also, this version is for intert particles -- they will not change once released into gnome.
+#     Also, this version is for inert particles only a size and density.
+#     They will not change once released into gnome.
 
 #     Future work: create a "proper" weatherable oil object.
 
@@ -159,8 +162,6 @@
     def __repr__(self):
         return ('{0.__class__.__module__}.{0.__class__.__name__}()'.format(self))
 
-<<<<<<< HEAD
-=======
     def _get_mass_distribution(self, mass_fluxes, time_step):
         ts = time_step.total_seconds()
         delta_masses = []
@@ -171,7 +172,6 @@
 
         return (delta_masses, proportions, total_mass)
 
->>>>>>> 30d6282a
     def _elem_mass(self, num_new_particles, current_time, time_step):
         '''
         get the mass of each element released in duration specified by
