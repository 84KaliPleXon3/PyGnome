import os
import copy
from datetime import datetime, timedelta
from time import gmtime

import numpy as np

from gnome.utilities import time_utils, transforms, convert, serializable
from gnome import basic_types, GnomeId
from gnome.cy_gnome.cy_wind_mover import CyWindMover     #@UnresolvedImport IGNORE:E0611
from gnome.cy_gnome.cy_ossm_time import CyOSSMTime       #@UnresolvedImport @UnusedImport IGNORE:W0611
from gnome.cy_gnome.cy_random_mover import CyRandomMover #@UnresolvedImport IGNORE:E0611
from gnome.cy_gnome import cy_cats_mover, cy_shio_time
from gnome.cy_gnome import cy_gridcurrent_mover
from gnome.cy_gnome import cy_gridwind_mover
from gnome import environment
from gnome.utilities import rand    # not to confuse with python random module

class Mover(object):
    """
    Base class from which all Python movers can inherit
    
    :param on: boolean as to whether the object is on or not
    :param active_start: datetime when the mover should be active
    :param active_stop: datetime after which the mover should be inactive
    It defines the interface for a Python mover. The model expects the methods defined here. 
    The get_move(...) method needs to be implemented by the derived class.  
    """
    state = copy.deepcopy(serializable.Serializable.state)
    state.add(update=['on','active_start','active_stop'],
              create=['on','active_start','active_stop'],
              read=['active'] )
    
    def __init__(self, **kwargs):   # default min + max values for timespan
        """
        During init, it defaults active = True
        """
        self._active = True  # initialize to True, though this is set in prepare_for_model_step for each step
        self.on = kwargs.pop('on',True)  # turn the mover on / off for the run
        active_start = kwargs.pop('active_start',datetime( *gmtime(0)[:6] ))
        active_stop  = kwargs.pop('active_stop', datetime(2038,1,18,0,0,0))
        if active_stop <= active_start:
            raise ValueError("active_start should be a python datetime object strictly smaller than active_stop")
        
        self.active_start = active_start
        self.active_stop = active_stop
        self._gnome_id = GnomeId(id=kwargs.pop('id',None))
        
    # Methods for active property definition
    @property
    def active(self):
        return self._active

    id = property( lambda self: self._gnome_id.id )

    def datetime_to_seconds(self, model_time):
        """
        Put the time conversion call here - in case we decide to change it, it only updates here
        """
        return time_utils.date_to_sec(model_time)

    def prepare_for_model_run(self):
        """
        Override this method if a derived mover class needs to perform any actions prior to a model run 
        """
        pass

    def prepare_for_model_step(self, sc, time_step, model_time_datetime):
        """
        sets active flag based on time_span. If 
            model_time + time_step > active_start and model_time + time_span < active_stop
        then set flag to true.
        
        :param sc: an instance of the gnome.spill_container.SpillContainer class
        :param time_step: time step in seconds
        :param model_time_datetime: current time of the model as a date time object
        
        """
        if (model_time_datetime + timedelta(seconds=time_step) > self.active_start) and \
        (model_time_datetime + timedelta(seconds=time_step) <= self.active_stop):
            self._active = True
        else:
            self._active = False
            

    def get_move(self, sc, time_step, model_time_datetime):
        """
        Compute the move in (long,lat,z) space. It returns the delta move
        for each element of the spill as a numpy array of size (number_elements X 3)
        and dtype = gnome.basic_types.world_point_type
         
        Not implemented in base class
        Each class derived from Mover object must implement it's own get_move

        :param sc: an instance of the gnome.spill_container.SpillContainer class
        :param time_step: time step in seconds
        :param model_time_datetime: current time of the model as a date time object
        """
        raise NotImplementedError("Each mover that derives from Mover base class must implement get_move(...)")

    def model_step_is_done(self):
        """
        This method gets called by the model when after everything else is done
        in a time step. Put any code need for clean-up, etc in here in subclassed movers.
        """
        pass 


class CyMover(Mover):
    """
    Base class for python wrappers around cython movers. 
    Uses super(CyMover,self).__init__(**kwargs) to call Mover class __init__ method

    All cython movers (CyWindMover, CyRandomMover) are instantiated by a derived class,
    and then contained by this class in the member 'movers'.  They will need to extract
    info from spill object.

    We assumes any derived class will instantiate a 'mover' object that
    has methods like: prepare_for_model_run, prepare_for_model_step,
    """
    def __init__(self, **kwargs):
        super(CyMover,self).__init__(**kwargs)
        
        # initialize variables here for readability, though self.mover = None produces errors, so that is not initialized here
        self.model_time = 0 
        self.positions = np.zeros((0,3), dtype=basic_types.world_point_type)
        self.delta = np.zeros((0,3), dtype=basic_types.world_point_type)
        self.status_codes = np.zeros((0,1), dtype=basic_types.status_code_type)
        self.spill_type = 0    # either a 1, or 2 depending on whether spill is certain or not

    def prepare_for_model_run(self):
        """
        Calls the contained cython mover's prepare_for_model_run() 
        """
        self.mover.prepare_for_model_run()

    def prepare_for_model_step(self, sc, time_step, model_time_datetime):
        """
        Default implementation of prepare_for_model_step(...)
         - Sets the mover's active flag if time is within specified timespan (done in base class Mover)
         - Invokes the cython mover's prepare_for_model_step
         
        :param sc: an instance of the gnome.spill_container.SpillContainer class
        :param time_step: time step in seconds
        :param model_time_datetime: current time of the model as a date time object
        
        Uses super to invoke Mover class prepare_for_model_step and does a couple more things specific to CyMover.
        """
        super(CyMover,self).prepare_for_model_step(sc, time_step, model_time_datetime)
        if self.active and self.on:
            uncertain_spill_count = 0
            uncertain_spill_size = np.array( (0,) ) # only useful if spill.uncertain
            if sc.uncertain:
                uncertain_spill_count = 1
                uncertain_spill_size = np.array( (sc.num_elements,) )
            
            self.mover.prepare_for_model_step( self.datetime_to_seconds(model_time_datetime), time_step, uncertain_spill_count, uncertain_spill_size)

    def get_move(self, sc, time_step, model_time_datetime):
        """
        Base implementation of Cython wrapped C++ movers
        Override for things like the WindMover since it has a different implementation
        
        :param sc: spill_container.SpillContainer object
        :param time_step: time step in seconds
        :param model_time_datetime: current time of the model as a date time object
        """
        self.prepare_data_for_get_move(sc, model_time_datetime)
        
        # only call get_move if mover is active, it is on and there are LEs that have been released
        if self.active and self.on and len(self.positions) > 0:
            self.mover.get_move(  self.model_time,
                                  time_step, 
                                  self.positions,
                                  self.delta,
                                  self.status_codes,
                                  self.spill_type,
                                  0)    # only ever 1 spill_container so this is always 0!
            
        return self.delta.view(dtype=basic_types.world_point_type).reshape((-1,len(basic_types.world_point)))
    
    def prepare_data_for_get_move(self, sc, model_time_datetime):
        """
        organizes the spill object into inputs for calling with Cython wrapper's get_move(...)

        :param sc: an instance of the gnome.spill_container.SpillContainer class
        :param model_time_datetime: current time of the model as a date time object
        """
        self.model_time = self.datetime_to_seconds(model_time_datetime)

        # Get the data:
        try:
            self.positions      = sc['positions']
            self.status_codes   = sc['status_codes']
        except KeyError, err:
            raise ValueError("The spill container does not have the required data arrays\n" + err.message)

        if sc.uncertain:
            self.spill_type = basic_types.spill_type.uncertainty
        else:
            self.spill_type = basic_types.spill_type.forecast

        # Array is not the same size, change view and reshape
        self.positions = self.positions.view(dtype=basic_types.world_point).reshape( (len(self.positions),) )
        self.delta = np.zeros((len(self.positions)), dtype=basic_types.world_point)

    def model_step_is_done(self):
        """
        This method gets called by the model after everything else is done
        in a time step, and is intended to perform any necessary clean-up operations.
        Subclassed movers can override this method.
        """
        if self.active and self.on:
            self.mover.model_step_is_done()

class WindMover(CyMover, serializable.Serializable):
    """
    Python wrapper around the Cython wind_mover module.
    This class inherits from CyMover and contains CyWindMover 

    The real work is done by the CyWindMover object.  CyMover sets everything up that is common to all movers.
    """
    # One wind mover with a 20knot wind should (on average) produce the same results as a two wind movers
    # with a 10know wind each. 
    # This requires the windage is only set once for each timestep irrespective of how many wind movers are active during that time
    # Another way to state this, is the get_move operation is linear. This is why the following class level attributes are defined.
    _windage_is_set = False         # class scope, independent of instances of WindMover  
    _uspill_windage_is_set = False  # need to set uncertainty spill windage as well
    
    _common = ['uncertain_duration','uncertain_time_delay','uncertain_speed_scale','uncertain_angle_scale']
    _update = ['wind']
    _update.extend(_common)
    _create = ['wind_id']
    _create.extend(_common)
    
    state = copy.deepcopy(CyMover.state)
    state.add(update=_update, create=_create)
    
    @classmethod
    def new_from_dict(cls, dict):
        """
        define in WindMover and check wind_id matches wind
        
        invokes: super(WindMover,cls).new_from_dict(dict)
        """
        wind_id = dict.pop('wind_id')
        if dict.get('wind').id != wind_id:
            raise ValueError("id of wind object does not match the wind_id parameter")
        
        return super(WindMover,cls).new_from_dict(dict)
    
    def wind_id_to_dict(self):
        """
        used only for storing state so no wind_id_from_dict is defined. This
        is not a read/write attribute. Only defined for serializable_state
        """
        return self.wind.id
    
    def __init__(self, wind, **kwargs):
        """
        Uses super to call CyMover base class __init__
        
        :param wind: wind object  -- provides the wind time series for the mover
        :param active_start: datetime object for when the mover starts being active.
        :param active_start: datetime object for when the mover stops being active.
        :param uncertain_duration:  (seconds) how often does a given uncertian windage get re-set
        :param uncertain_time_delay:   when does the uncertainly kick in.
        :param uncertain_speed_scale:  Scale for how uncertain the wind speed is
        :param uncertain_angle_scale:  Scale for how uncertain the wind direction is
        :param active_start: mover active after this time: defaults to datetime( *gmtime(0)[:6] ), 
        :param active_stop: mover inactive after this time: defaults to datetime(2038,1,18,0,0,0),
        """
        self.wind = wind
        self.mover = CyWindMover(uncertain_duration=kwargs.pop('uncertain_duration',10800), 
                                 uncertain_time_delay=kwargs.pop('uncertain_time_delay',0), 
                                 uncertain_speed_scale=kwargs.pop('uncertain_speed_scale',2.),  
                                 uncertain_angle_scale=kwargs.pop('uncertain_angle_scale',0.4) )
        self.mover.set_ossm(self.wind.ossm)
        super(WindMover,self).__init__(**kwargs)

    def __repr__(self):
        """
        .. todo::
            We probably want to include more information.
        """
        info="WindMover( wind=<wind_object>, uncertain_duration={0.uncertain_duration}," +\
        "uncertain_time_delay={0.uncertain_time_delay}, uncertain_speed_scale={0.uncertain_speed_scale}," + \
        "uncertain_angle_scale={0.uncertain_angle_scale}, active_start={1.active_start}, active_stop={1.active_stop}, on={1.on})" \
        
        return info.format(self.mover, self)
               

    def __str__(self):
        info = "WindMover - current state. See 'wind' object for wind conditions:\n" + \
               "  uncertain_duration={0.uncertain_duration}\n" + \
               "  uncertain_time_delay={0.uncertain_time_delay}\n" + \
               "  uncertain_speed_scale={0.uncertain_speed_scale}\n" + \
               "  uncertain_angle_scale={0.uncertain_angle_scale}" + \
               "  active_start time={1.active_start}" + \
               "  active_stop time={1.active_stop}" + \
               "  current on/off status={1.on}" 
        return info.format(self.mover, self)

    # Define properties using lambda functions: uses lambda function, which are accessible via fget/fset as follows:
    uncertain_duration = property( lambda self: self.mover.uncertain_duration,
                                   lambda self, val: setattr(self.mover,'uncertain_duration', val))

    uncertain_time_delay = property( lambda self: self.mover.uncertain_time_delay,
                                     lambda self, val: setattr(self.mover,'uncertain_time_delay', val))

    uncertain_speed_scale = property( lambda self: self.mover.uncertain_speed_scale,
                                      lambda self, val: setattr(self.mover,'uncertain_speed_scale', val))

    uncertain_angle_scale = property( lambda self: self.mover.uncertain_angle_scale,
                                      lambda self, val: setattr(self.mover,'uncertain_angle_scale', val))

    def prepare_for_model_step(self, sc, time_step, model_time_datetime):
        """
        Call base class method using super
        Also updates windage for this timestep
         
        :param sc: an instance of the gnome.spill_container.SpillContainer class
        :param time_step: time step in seconds
        :param model_time_datetime: current time of the model as a date time object
        """
        super(WindMover,self).prepare_for_model_step(sc, time_step, model_time_datetime)
        
        # if no particles released, then no need for windage
        if len(sc['positions']) == 0:
            return
        
        if (not WindMover._windage_is_set and not sc.uncertain) or (not WindMover._uspill_windage_is_set and sc.uncertain):
            for spill in sc.spills:
                spill_mask = sc.get_spill_mask(spill)
                if np.any(spill_mask):
                    sc['windages'][spill_mask] = rand.random_with_persistance(spill.windage_range[0],
                                                                      spill.windage_range[1],
                                                                      spill.windage_persist,
                                                                      time_step,
                                                                      array_len=np.count_nonzero(spill_mask))
            if sc.uncertain:
                WindMover._uspill_windage_is_set = True
            else:
                WindMover._windage_is_set = True
        
    
    def get_move(self, sc, time_step, model_time_datetime):
        """
        Override base class functionality because mover has a different get_move signature
        
        :param sc: an instance of the gnome.SpillContainer class
        :param time_step: time step in seconds
        :param model_time_datetime: current time of the model as a date time object
        """
        self.prepare_data_for_get_move(sc, model_time_datetime)
        
        if self.active and self.on and len(self.positions) > 0: 
            self.mover.get_move(  self.model_time,
                                  time_step, 
                                  self.positions,
                                  self.delta,
                                  sc['windages'],
                                  self.status_codes,
                                  self.spill_type,
                                  0)    # only ever 1 spill_container so this is always 0!
            
        return self.delta.view(dtype=basic_types.world_point_type).reshape((-1,len(basic_types.world_point)))

    def model_step_is_done(self):
        """
        Set _windage_is_set flag back to False
        use super to invoke base class model_step_is_done
        """
        if WindMover._windage_is_set:
            WindMover._windage_is_set = False
        if WindMover._uspill_windage_is_set:
            WindMover._uspill_windage_is_set = False
        super(WindMover,self).model_step_is_done() 

def wind_mover_from_file(filename, **kwargs):
    """
    Creates a wind mover from a wind time-series file (OSM long wind format)

    :param filename: The full path to the data file
    :param **kwargs: All keyword arguments are passed on to the WindMover constuctor

    :returns mover: returns a wind mover, built from the file
    """
    w = environment.Wind(file=filename,
                     ts_format=basic_types.ts_format.magnitude_direction)
    ts = w.get_timeseries(ts_format=basic_types.ts_format.magnitude_direction)
    wm = WindMover(w, **kwargs)

    return wm

def constant_wind_mover(speed, dir, units='m/s'):
    """
    utility function to create a mover with a constant wind

    :param speed: wind speed
    :param dir:   wind direction in degrees true
                  (direction from, following the meteorological convention)
    :param units='m/s': the units that the input wind speed is in.
                        options: 'm/s', 'knot', 'mph', others...


    :returns WindMover: returns a gnome.movers.WindMover object all set up.
    """
    series = np.zeros((1,), dtype=basic_types.datetime_value_2d)
    # note: if there is ony one entry, the time is arbitrary
    series[0] = (datetime.now(), ( speed, dir) )
    wind = environment.Wind(timeseries=series, units=units)
    w_mover = WindMover(wind)
    return w_mover


class RandomMover(CyMover, serializable.Serializable):
    """
    This mover class inherits from CyMover and contains CyRandomMover

    The real work is done by CyRandomMover.
    CyMover sets everything up that is common to all movers.
    """
    state = copy.deepcopy(CyMover.state)
    state.add(update=['diffusion_coef'], create=['diffusion_coef'])
    
    def __init__(self, **kwargs):
        """
        Uses super to invoke base class __init__ method
        """
        self.mover = CyRandomMover(diffusion_coef=kwargs.pop('diffusion_coef',100000))
        super(RandomMover,self).__init__(**kwargs)

    @property
    def diffusion_coef(self):
        return self.mover.diffusion_coef
    @diffusion_coef.setter
    def diffusion_coef(self, value):
        self.mover.diffusion_coef = value

    def __repr__(self):
        """
        .. todo:: 
            We probably want to include more information.
        """
        return "RandomMover(diffusion_coef=%s,active_start=%s, active_stop=%s, on=%s)" % (self.diffusion_coef,self.active_start, self.active_stop, self.on)


class CatsMover(CyMover):
    
<<<<<<< HEAD
    def __init__(self, curr_file, shio_file=None, shio_yeardata_file=None, ossm_file=None, format='uv',**kwargs):
=======
    def __init__(self, 
                 curr_file, 
                 *args, **kwargs):
>>>>>>> b5cc0444
        """
        Uses super to invoke base class __init__ method
        """
        if not os.path.exists(curr_file):
            raise ValueError("Path for Cats curr_file does not exist: {0}".format(curr_file))
        
        self.curr_file = curr_file  # check if this is stored with cy_cats_mover?
        self.mover = cy_cats_mover.CyCatsMover()
        self.mover.read_topology(curr_file)
        
        self.tides = kwargs.pop('tides',None)
        
        super(CatsMover,self).__init__(**kwargs)
        
    def __repr__(self):
        """
        unambiguous representation of object
        """
        info = "CatsMover(curr_file={0},shio_file={1})".format(self.curr_mover, self.tides.filename)
        return info
     
    # Properties
    scale = property( lambda self: bool(self.mover.scale_type),
                      lambda self, val: setattr(self.mover,'scale_type', int(val)) ) 
    scale_refpoint = property( lambda self: self.mover.ref_point, 
                               lambda self,val: setattr(self.mover, 'ref_point', val) )
     
    scale_value = property( lambda self: self.mover.scale_value, 
                            lambda self,val: setattr(self.mover, 'scale_value', val) )
        
        
class WeatheringMover(Mover):
    """
    Python Weathering mover

    """
    def __init__(self, wind, 
                 uncertain_duration=10800, uncertain_time_delay=0,
                 uncertain_speed_scale=2., uncertain_angle_scale=0.4, **kwargs):
        """
        :param wind: wind object
        :param active: active flag
        :param uncertain_duration:     Used by the cython wind mover.  We may still need these.
        :param uncertain_time_delay:   Used by the cython wind mover.  We may still need these.
        :param uncertain_speed_scale:  Used by the cython wind mover.  We may still need these.
        :param uncertain_angle_scale:  Used by the cython wind mover.  We may still need these.
        """
        self.wind = wind
        self.uncertain_duration=uncertain_duration
        self.uncertain_time_delay=uncertain_time_delay
        self.uncertain_speed_scale=uncertain_speed_scale
        self.uncertain_angle_scale=uncertain_angle_scale

        super(WeatheringMover,self).__init__(**kwargs)

    def __repr__(self):
        return "WeatheringMover( wind=<wind_object>, uncertain_duration= %s, uncertain_time_delay=%s, uncertain_speed_scale=%s, uncertain_angle_scale=%s)" \
               % (self.uncertain_duration, self.uncertain_time_delay, \
                  self.uncertain_speed_scale, self.uncertain_angle_scale)

    def validate_spill(self, spill):
        try:
            self.positions = spill['positions']
            # reshape to our needs
            self.positions = self.positions.view(dtype=basic_types.world_point).reshape( (len(self.positions),) )
            self.status_codes   = spill['status_codes']
        except KeyError, err:
            raise ValueError("The spill does not have the required data arrays\n" + err.message)
        # create an array of position deltas
        self.delta = np.zeros((len(self.positions)), dtype=basic_types.world_point)

        if spill.uncertain:
            self.spill_type = basic_types.spill_type.uncertainty
        else:
            self.spill_type = basic_types.spill_type.forecast

    def prepare_for_model_step(self, sc, time_step, model_time_datetime):
        """
        Right now this method just calls its super() method.
        """
        super(WeatheringMover,self).prepare_for_model_step(sc, time_step, model_time_datetime)

    def get_move(self, sc, time_step, model_time_datetime):
        """
        :param spill: spill object
        :param time_step: time step in seconds
        :param model_time_datetime: current time of the model as a date time object
        """

        # validate our spill object
        self.validate_spill(sc)

        self.model_time = self.datetime_to_seconds(model_time_datetime)
        #self.prepare_data_for_get_move(sc, model_time_datetime)

        if self.active and self.on and len(self.positions) > 0: 
            #self.mover.get_move(  self.model_time,
            #                      time_step,
            #                      self.positions,
            #                      self.delta,
            #                      self.status_codes,
            #                      self.spill_type,
            #                      0)    # only ever 1 spill_container so this is always 0!
            pass

        #return self.delta
        return self.delta.view(dtype=basic_types.world_point_type).reshape((-1,len(basic_types.world_point)))

class GridCurrentMover(CyMover):
    
    def __init__(self, curr_file, topology_file=None, **kwargs):
        """
        will need to add uncertainty parameters and other dialog fields
        use super with kwargs to invoke base class __init__
        """
        if not os.path.exists(curr_file):
            raise ValueError("Path for current file does not exist: {0}".format(curr_file))
        
        if topology_file is not None:
            if not os.path.exists(topology_file):
                raise ValueError("Path for Topology file does not exist: {0}".format(topology_file))

        self.curr_file = curr_file  # check if this is stored with cy_gridcurrent_mover?
        self.mover = cy_gridcurrent_mover.CyGridCurrentMover()
        self.mover.text_read(curr_file,topology_file)
        
        super(GridCurrentMover,self).__init__(**kwargs)
        
#     def __repr__(self):
#         """
#         not sure what to do here
#         unambiguous representation of object
#         """
#         info = "GridCurrentMover(curr_file={0},topology_file={1})".format(self.curr_mover, self.curr_mover)
#         return info
#      
#     # Properties
# Will eventually need some properties, depending on what user gets to set
#     scale_value = property( lambda self: self.mover.scale_value, 
#                             lambda self,val: setattr(self.mover, 'scale_value', val) )
#         
        

class GridWindMover(CyMover):
    
#     def __init__(self, wind_file, topology_file=None,
#                  active_start= datetime( *gmtime(0)[:6] ), 
#                  active_stop = datetime(2038,1,18,0,0,0)):
#         """
#         
#         """
#         if not os.path.exists(wind_file):
#             raise ValueError("Path for wind file does not exist: {0}".format(wind_file))
#         
#         if topology_file is not None:
#             if not os.path.exists(topology_file):
#                 raise ValueError("Path for Topology file does not exist: {0}".format(topology_file))
# 
#         self.wind_file = wind_file  # check if this is stored with cy_gridwind_mover?
#         self.mover = cy_gridwind_mover.CyGridWindMover()
#         self.mover.text_read(wind_file,topology_file)
#         
#         super(GridWindMover,self).__init__(active_start, active_stop)
        
    _windage_is_set = False         # class scope, independent of instances of GridWindMover  
    _uspill_windage_is_set = False  # need to set uncertainty spill windage as well
    def __init__(self, wind_file, topology_file=None, 
                 uncertain_duration=10800,
                 uncertain_time_delay=0, 
                 uncertain_speed_scale=2.,
                 uncertain_angle_scale=0.4, **kwargs):
        """
        :param active_start: datetime object for when the mover starts being active.
        :param active_start: datetime object for when the mover stops being active.
        :param uncertain_duration:  (seconds) how often does a given uncertian windage get re-set
        :param uncertain_time_delay:   when does the uncertainly kick in.
        :param uncertain_speed_scale:  Scale for how uncertain the wind speed is
        :param uncertain_angle_scale:  Scale for how uncertain the wind direction is
        
        uses super: super(GridWindMover,self).__init__(**kwargs)
        """

        """
        .. todo::
            We will need the uncertainty parameters.
            The c++ mover derives from windmover. Here the windmover code is repeated
        """
        if not os.path.exists(wind_file):
            raise ValueError("Path for wind file does not exist: {0}".format(wind_file))
        
        if topology_file is not None:
            if not os.path.exists(topology_file):
                raise ValueError("Path for Topology file does not exist: {0}".format(topology_file))

        self.wind_file = wind_file  # check if this is stored with cy_gridwind_mover?
        self.mover = cy_gridwind_mover.CyGridWindMover()
        self.mover.text_read(wind_file,topology_file)
        
#         self.mover = CyGridWindMover(uncertain_duration=uncertain_duration, 
#                                  uncertain_time_delay=uncertain_time_delay, 
#                                  uncertain_speed_scale=uncertain_speed_scale,  
#                                  uncertain_angle_scale=uncertain_angle_scale)
        super(GridWindMover,self).__init__(**kwargs)

    def __repr__(self):
        """
        .. todo::
            We probably want to include more information.
        """
        info="GridWindMover( uncertain_duration={0.uncertain_duration}," +\
        "uncertain_time_delay={0.uncertain_time_delay}, uncertain_speed_scale={0.uncertain_speed_scale}," + \
        "uncertain_angle_scale={0.uncertain_angle_scale}, active_start={1.active_start}, active_stop={1.active_stop}, on={1.on})" \
        
        return info.format(self.mover, self)
               

    def __str__(self):
        info = "GridWindMover - current state.\n" + \
               "  uncertain_duration={0.uncertain_duration}\n" + \
               "  uncertain_time_delay={0.uncertain_time_delay}\n" + \
               "  uncertain_speed_scale={0.uncertain_speed_scale}\n" + \
               "  uncertain_angle_scale={0.uncertain_angle_scale}" + \
               "  active_start time={1.active_start}" + \
               "  active_stop time={1.active_stop}" + \
               "  current on/off status={1.on}" 
        return info.format(self.mover, self)

    # Define properties using lambda functions: uses lambda function, which are accessible via fget/fset as follows:
    uncertain_duration = property( lambda self: self.mover.uncertain_duration,
                                   lambda self, val: setattr(self.mover,'uncertain_duration', val))

    uncertain_time_delay = property( lambda self: self.mover.uncertain_time_delay,
                                     lambda self, val: setattr(self.mover,'uncertain_time_delay', val))

    uncertain_speed_scale = property( lambda self: self.mover.uncertain_speed_scale,
                                      lambda self, val: setattr(self.mover,'uncertain_speed_scale', val))

    uncertain_angle_scale = property( lambda self: self.mover.uncertain_angle_scale,
                                      lambda self, val: setattr(self.mover,'uncertain_angle_scale', val))

    def prepare_for_model_step(self, sc, time_step, model_time_datetime):
        """
        Call base class method using super and also update windage for this timestep
         
        :param sc: an instance of the gnome.spill_container.SpillContainer class
        :param time_step: time step in seconds
        :param model_time_datetime: current time of the model as a date time object
        """
        super(GridWindMover,self).prepare_for_model_step(sc, time_step, model_time_datetime)
        
        # if no particles released, then no need for windage
        if len(sc['positions']) == 0:
            return
        
        if (not GridWindMover._windage_is_set and not sc.uncertain) or (not GridWindMover._uspill_windage_is_set and sc.uncertain):
            for spill in sc.spills:
                spill_mask = sc.get_spill_mask(spill)
                if np.any(spill_mask):
                    sc['windages'][spill_mask] = rand.random_with_persistance(spill.windage_range[0],
                                                                      spill.windage_range[1],
                                                                      spill.windage_persist,
                                                                      time_step,
                                                                      array_len=np.count_nonzero(spill_mask))
            if sc.uncertain:
                GridWindMover._uspill_windage_is_set = True
            else:
                GridWindMover._windage_is_set = True
        
    
    def get_move(self, sc, time_step, model_time_datetime):
        """
        Override base class functionality because mover has a different get_move signature
        
        :param sc: an instance of the gnome.SpillContainer class
        :param time_step: time step in seconds
        :param model_time_datetime: current time of the model as a date time object
        """
        self.prepare_data_for_get_move(sc, model_time_datetime)
        
        if self.active and self.on and len(self.positions) > 0: 
            self.mover.get_move(  self.model_time,
                                  time_step, 
                                  self.positions,
                                  self.delta,
                                  sc['windages'],
                                  self.status_codes,
                                  self.spill_type,
                                  0)    # only ever 1 spill_container so this is always 0!
            
        return self.delta.view(dtype=basic_types.world_point_type).reshape((-1,len(basic_types.world_point)))

    def model_step_is_done(self):
        """
        Set _windage_is_set flag back to False
        
        uses super to invoke base class method
        """
        if GridWindMover._windage_is_set:
            GridWindMover._windage_is_set = False
        if GridWindMover._uspill_windage_is_set:
            GridWindMover._uspill_windage_is_set = False
        super(GridWindMover,self).model_step_is_done() 
<|MERGE_RESOLUTION|>--- conflicted
+++ resolved
@@ -448,13 +448,9 @@
 
 class CatsMover(CyMover):
     
-<<<<<<< HEAD
-    def __init__(self, curr_file, shio_file=None, shio_yeardata_file=None, ossm_file=None, format='uv',**kwargs):
-=======
     def __init__(self, 
                  curr_file, 
                  *args, **kwargs):
->>>>>>> b5cc0444
         """
         Uses super to invoke base class __init__ method
         """
