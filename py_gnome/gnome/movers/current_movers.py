'''
Movers using currents and tides as forcing functions
'''

import os
import copy

from colander import (SchemaNode, Bool, String, Float, Int, drop)

from gnome.persist.base_schema import ObjType, WorldPoint, LongLat

from gnome.movers import CyMover, ProcessSchema
from gnome import environment
from gnome.utilities import serializable

from gnome.cy_gnome.cy_cats_mover import CyCatsMover
from gnome.cy_gnome.cy_gridcurrent_mover import CyGridCurrentMover
from gnome.cy_gnome.cy_currentcycle_mover import CyCurrentCycleMover
from gnome.cy_gnome.cy_shio_time import CyShioTime
from gnome.cy_gnome.cy_ossm_time import CyOSSMTime
from gnome.cy_gnome.cy_component_mover import CyComponentMover


class CatsMoverSchema(ObjType, ProcessSchema):
    '''static schema for CatsMover'''
    filename = SchemaNode(String(), missing=drop)
    scale = SchemaNode(Bool(), missing=drop)
    scale_refpoint = WorldPoint(missing=drop)
    scale_value = SchemaNode(Float(), missing=drop)
    # the following six could be shared with grid_current
    # in a currents base class
    uncertain_duration = SchemaNode(Float(), missing=drop)
    uncertain_time_delay = SchemaNode(Float(), missing=drop)
    down_cur_uncertain = SchemaNode(Float(), missing=drop)
    up_cur_uncertain = SchemaNode(Float(), missing=drop)
    right_cur_uncertain = SchemaNode(Float(), missing=drop)
    left_cur_uncertain = SchemaNode(Float(), missing=drop)
    uncertain_eddy_diffusion = SchemaNode(Float(), missing=drop)
    uncertain_eddy_v0 = SchemaNode(Float(), missing=drop)


class CatsMover(CyMover, serializable.Serializable):

    _state = copy.deepcopy(CyMover._state)

    _update = ['scale', 'scale_refpoint', 'scale_value',
               'uncertain_duration', 'uncertain_time_delay',
               'up_cur_uncertain', 'down_cur_uncertain',
               'right_cur_uncertain', 'left_cur_uncertain',
               'uncertain_eddy_diffusion', 'uncertain_eddy_v0']
    _create = []
    _create.extend(_update)
    _state.add(update=_update, save=_create)
    _state.add_field([serializable.Field('filename',
                                         save=True, read=True, isdatafile=True,
                                         test_for_eq=False),
                      serializable.Field('tide',
                                         save=True, update=True,
                                         save_reference=True)])
    _schema = CatsMoverSchema

    def __init__(self, filename, tide=None,
                 **kwargs):
        """
        Uses super to invoke base class __init__ method.

        :param filename: file containing currents patterns for Cats

        Optional parameters (kwargs).
        Defaults are defined by CyCatsMover object.

        :param tide: a gnome.environment.Tide object to be attached to
                     CatsMover
        :param scale: a boolean to indicate whether to scale value at
                      reference point or not
        :param scale_value: value used for scaling at reference point
        :param scale_refpoint: reference location (long, lat, z). The scaling
                               applied to all data is determined by scaling
                               the raw value at this location.

        :param uncertain_duration: how often does a given uncertain element
                                   gets reset
        :param uncertain_time_delay: when does the uncertainly kick in.
        :param up_cur_uncertain: Scale for uncertainty along the flow
        :param down_cur_uncertain: Scale for uncertainty along the flow
        :param right_cur_uncertain: Scale for uncertainty across the flow
        :param left_cur_uncertain: Scale for uncertainty across the flow
        :param uncertain_eddy_diffusion: Diffusion coefficient for
                                         eddy diffusion. Default is 0.
        :param uncertain_eddy_v0: Default is .1 (Check that this is still used)
        Remaining kwargs are passed onto Mover's __init__ using super.
        See Mover documentation for remaining valid kwargs.
        """

        if not os.path.exists(filename):
            raise ValueError('Path for Cats filename does not exist: {0}'
                             .format(filename))

        self.filename = filename  # check if this is stored with cy_cats_mover?
        self.mover = CyCatsMover()
        self.mover.text_read(filename)
        self.name = os.path.split(filename)[1]

        self._tide = None
        if tide is not None:
            self.tide = tide

        self.scale = kwargs.pop('scale', self.mover.scale_type)
        self.scale_value = kwargs.get('scale_value',
                                      self.mover.scale_value)

        self.uncertain_duration = kwargs.pop('uncertain_duration', 48)
        self.uncertain_time_delay = kwargs.pop('uncertain_time_delay', 0)
        self.up_cur_uncertain = kwargs.pop('up_cur_uncertain', .3)
        self.down_cur_uncertain = kwargs.pop('down_cur_uncertain', -.3)
        self.right_cur_uncertain = kwargs.pop('right_cur_uncertain', .1)
        self.left_cur_uncertain = kwargs.pop('left_cur_uncertain', -.1)
        self.uncertain_eddy_diffusion = kwargs.pop('uncertain_eddy_diffusion',
                                                   0)
        self.uncertain_eddy_v0 = kwargs.pop('uncertain_eddy_v0', .1)
        # TODO: no need to check for None since properties that are None
        # are not persisted

        if 'scale_refpoint' in kwargs:
            self.scale_refpoint = kwargs.pop('scale_refpoint')

        if (self.scale and
            self.scale_value != 0.0 and
                self.scale_refpoint is None):
            raise TypeError("Provide a reference point in 'scale_refpoint'.")

        super(CatsMover, self).__init__(**kwargs)

    def __repr__(self):
        """
        Unambiguous representation of object
        """
        return 'CatsMover(filename={0})'.format(self.filename)

    # Properties

    scale = property(lambda self: bool(self.mover.scale_type),
                     lambda self, val: setattr(self.mover,
                                               'scale_type',
                                               int(val)))

    scale_refpoint = property(lambda self: self.mover.ref_point,
                              lambda self, val: setattr(self.mover,
                                                        'ref_point',
                                                        val))

    scale_value = property(lambda self: self.mover.scale_value,
                           lambda self, val: setattr(self.mover,
                                                     'scale_value',
                                                     val))

#     @property
#     def uncertain_duration(self):
#         return self._seconds_to_hours(self.mover.uncertain_duration)
#
#     @uncertain_duration.setter
#     def uncertain_duration(self, val):
#         self.mover.uncertain_duration = self._hours_to_seconds(val)
#
#     @property
#     def uncertain_time_delay(self):
#         return self._seconds_to_hours(self.mover.uncertain_time_delay)
#
#     @uncertain_time_delay.setter
#     def uncertain_time_delay(self, val):
#         self.mover.uncertain_time_delay = self._hours_to_seconds(val)
#
    uncertain_duration = property(lambda self:
                                  self.mover.uncertain_duration / 3600.,
                                  lambda self, val: setattr(self.mover,
                                                            'uncertain_duration',
                                                            val * 3600.))

    uncertain_time_delay = property(lambda self:
                                    self.mover.uncertain_time_delay / 3600.,
                                    lambda self, val: setattr(self.mover,
                                                              'uncertain_time_delay',
                                                              val * 3600.))

    up_cur_uncertain = property(lambda self: self.mover.up_cur_uncertain,
                                lambda self, val: setattr(self.mover,
                                                          'up_cur_uncertain',
                                                          val))

    down_cur_uncertain = property(lambda self: self.mover.down_cur_uncertain,
                                  lambda self, val: setattr(self.mover,
                                                            'down_cur_uncertain',
                                                            val))

    right_cur_uncertain = property(lambda self: self.mover.right_cur_uncertain,
                                   lambda self, val: setattr(self.mover,
                                                             'right_cur_uncertain',
                                                             val))

    left_cur_uncertain = property(lambda self: self.mover.left_cur_uncertain,
                                  lambda self, val: setattr(self.mover,
                                                            'left_cur_uncertain',
                                                            val))

    uncertain_eddy_diffusion = property(lambda self:
                                        self.mover.uncertain_eddy_diffusion,
                                        lambda self, val: setattr(self.mover,
                                                                  'uncertain_eddy_diffusion',
                                                                  val))

    uncertain_eddy_v0 = property(lambda self: self.mover.uncertain_eddy_v0,
                                 lambda self, val: setattr(self.mover,
                                                           'uncertain_eddy_v0',
                                                           val))

    @property
    def tide(self):
        return self._tide

    @tide.setter
    def tide(self, tide_obj):
        if not isinstance(tide_obj, environment.Tide):
            raise TypeError('tide must be of type environment.Tide')

        if isinstance(tide_obj.cy_obj, CyShioTime):
            self.mover.set_shio(tide_obj.cy_obj)
        elif isinstance(tide_obj.cy_obj, CyOSSMTime):
            self.mover.set_ossm(tide_obj.cy_obj)
        else:
            raise TypeError('Tide.cy_obj attribute must be either '
                            'CyOSSMTime or CyShioTime type for CatsMover.')

        self._tide = tide_obj

    def serialize(self, json_='webapi'):
        """
        Since 'wind' property is saved as a reference when used in save file
        and 'save' option, need to add appropriate node to WindMover schema
        """
        toserial = self.to_serialize(json_)
        schema = self.__class__._schema()
        if json_ == 'webapi' and 'tide' in toserial:
            schema.add(environment.TideSchema(name='tide'))

        return schema.serialize(toserial)

    @classmethod
    def deserialize(cls, json_):
        """
        append correct schema for wind object
        """
        if not cls.is_sparse(json_):
            schema = cls._schema()
            if 'tide' in json_:
                schema.add(environment.TideSchema())

            return schema.deserialize(json_)
        else:
            return json_


class GridCurrentMoverSchema(ObjType, ProcessSchema):
    filename = SchemaNode(String(), missing=drop)
    topology_file = SchemaNode(String(), missing=drop)
    current_scale = SchemaNode(Float(), default=1)
    uncertain_duration = SchemaNode(Float(), default=24)
    uncertain_time_delay = SchemaNode(Float(), default=0)
    uncertain_along = SchemaNode(Float(), default=.5)
    uncertain_cross = SchemaNode(Float(), default=.25)


class GridCurrentMover(CyMover, serializable.Serializable):

    _update = ['uncertain_duration', 'uncertain_time_delay',
               'uncertain_cross', 'uncertain_along', 'current_scale']
    _save = ['uncertain_duration', 'uncertain_time_delay',
             'uncertain_cross', 'uncertain_along', 'current_scale']
    _state = copy.deepcopy(CyMover._state)

    _state.add(update=_update, save=_save)
    _state.add_field([serializable.Field('filename',
                                         save=True, read=True, isdatafile=True,
                                         test_for_eq=False),
                      serializable.Field('topology_file',
                                         save=True, read=True, isdatafile=True,
                                         test_for_eq=False)])
    _schema = GridCurrentMoverSchema

    def __init__(self, filename,
                 topology_file=None,
                 extrapolate=False,
                 time_offset=0,
                 **kwargs):
        """
        Initialize a GridCurrentMover

        :param filename: absolute or relative path to the data file:
                         could be netcdf or filelist
        :param topology_file=None: absolute or relative path to topology file.
                                   If not given, the GridCurrentMover will
                                   compute the topology from the data file.
        :param active_start: datetime when the mover should be active
        :param active_stop: datetime after which the mover should be inactive
        :param current_scale: Value to scale current data
        :param uncertain_duration: how often does a given uncertain element
                                   get reset
        :param uncertain_time_delay: when does the uncertainly kick in.
        :param uncertain_cross: Scale for uncertainty perpendicular to the flow
        :param uncertain_along: Scale for uncertainty parallel to the flow
        :param extrapolate: Allow current data to be extrapolated
                            before and after file data
        :param time_offset: Time zone shift if data is in GMT

        uses super, super(GridCurrentMover,self).__init__(\*\*kwargs)
        """

        # NOTE: will need to add uncertainty parameters and other dialog fields
        #       use super with kwargs to invoke base class __init__

        if not os.path.exists(filename):
            raise ValueError('Path for current file does not exist: {0}'
                             .format(filename))

        if topology_file is not None:
            if not os.path.exists(topology_file):
                raise ValueError('Path for Topology file does not exist: {0}'
                                 .format(topology_file))

        # check if this is stored with cy_gridcurrent_mover?
        self.filename = filename

        # check if this is stored with cy_gridcurrent_mover?
        self.topology_file = topology_file

        #self.mover = cy_gridcurrent_mover.CyGridCurrentMover()
        self.mover = CyGridCurrentMover(current_scale=kwargs.pop('current_scale', 1),
                                        uncertain_duration=3600. * kwargs.pop('uncertain_duration', 24),
                                        uncertain_time_delay=3600. * kwargs.pop('uncertain_time_delay', 0),
                                        uncertain_along=kwargs.pop('uncertain_along', 0.5),
                                        uncertain_cross=kwargs.pop('uncertain_cross', 0.25))
        self.mover.text_read(filename, topology_file)
        self.mover.extrapolate_in_time(extrapolate)
        self.mover.offset_time(time_offset * 3600.)

        super(GridCurrentMover, self).__init__(**kwargs)

    def __repr__(self):
        """
        .. todo::
            We probably want to include more information.
        """

        return ('GridCurrentMover('
                'uncertain_duration={0.uncertain_duration},'
                'uncertain_time_delay={0.uncertain_time_delay}, '
                'uncertain_cross={0.uncertain_cross}, '
                'uncertain_along={0.uncertain_along}, '
                'active_start={1.active_start}, '
                'active_stop={1.active_stop}, '
                'on={1.on})'.format(self.mover, self))

    def __str__(self):
        return ('GridCurrentMover - current _state.\n'
                '  uncertain_duration={0.uncertain_duration}\n'
                '  uncertain_time_delay={0.uncertain_time_delay}\n'
                '  uncertain_cross={0.uncertain_cross}\n'
                '  uncertain_along={0.uncertain_along}\n'
                '  active_start time={1.active_start}\n'
                '  active_stop time={1.active_stop}\n'
                '  current on/off status={1.on}'
                .format(self.mover, self))

    # Define properties using lambda functions: uses lambda function, which are
    #accessible via fget/fset as follows:
    uncertain_duration = property(lambda self:
                                  self.mover.uncertain_duration / 3600.,
                                  lambda self, val: setattr(self.mover,
                                                            'uncertain_duration',
                                                            val * 3600.))

    uncertain_time_delay = property(lambda self:
                                    self.mover.uncertain_time_delay / 3600.,
                                    lambda self, val: setattr(self.mover,
                                                              'uncertain_time_delay',
                                                              val * 3600.))

    uncertain_cross = property(lambda self: self.mover.uncertain_cross,
                               lambda self, val: setattr(self.mover,
                                                         'uncertain_cross',
                                                         val))

    uncertain_along = property(lambda self: self.mover.uncertain_along,
                               lambda self, val: setattr(self.mover,
                                                         'uncertain_along',
                                                         val))

    current_scale = property(lambda self: self.mover.current_scale,
                             lambda self, val: setattr(self.mover,
                                                       'current_scale',
                                                       val))

    extrapolate = property(lambda self: self.mover.extrapolate,
                           lambda self, val: setattr(self.mover,
                                                     'extrapolate',
                                                     val))

    time_offset = property(lambda self: self.mover.time_offset / 3600.,
                           lambda self, val: setattr(self.mover,
                                                     'time_offset',
                                                     val * 3600.))

    def export_topology(self, topology_file):
        """
        :param topology_file=None: absolute or relative path where
                                   topology file will be written.
        """

        if topology_file is None:
            raise ValueError('Topology file path required: {0}'
                             .format(topology_file))

        self.mover.export_topology(topology_file)

    def extrapolate_in_time(self, extrapolate):
        """
        :param extrapolate=false: allow current data to be extrapolated
                                  before and after file data.
        """

        self.mover.extrapolate_in_time(extrapolate)

    def offset_time(self, time_offset):
        """
        :param offset_time=0: allow data to be in GMT with a time zone offset
                              (hours).
        """
        self.mover.offset_time(time_offset * 3600.)

    def get_offset_time(self):
        """
        :param offset_time=0: allow data to be in GMT with a time zone offset
                              (hours).
        """
        return (self.mover.get_offset_time()) / 3600.


class CurrentCycleMoverSchema(ObjType, ProcessSchema):
    filename = SchemaNode(String(), missing=drop)
    topology_file = SchemaNode(String(), missing=drop)
    current_scale = SchemaNode(Float(), default=1)
    uncertain_duration = SchemaNode(Float(), default=24)
    uncertain_time_delay = SchemaNode(Float(), default=0)
    uncertain_along = SchemaNode(Float(), default=.5)
    uncertain_cross = SchemaNode(Float(), default=.25)


class CurrentCycleMover(CyMover, serializable.Serializable):

    _update = ['uncertain_duration', 'uncertain_time_delay',
               'uncertain_cross', 'uncertain_along', 'current_scale']
    _save = ['uncertain_duration', 'uncertain_time_delay',
               'uncertain_cross', 'uncertain_along', 'current_scale']
    _state = copy.deepcopy(CyMover._state)

    _state.add(update=_update, save=_save)
    _state.add_field([serializable.Field('filename',
                                         save=True, read=True, isdatafile=True,
                                         test_for_eq=False),
                      serializable.Field('topology_file',
                                         save=True, read=True, isdatafile=True,
                                         test_for_eq=False),
                      serializable.Field('tide',
                                         save=True, update=True,
                                         save_reference=True)])
    _schema = CurrentCycleMoverSchema

    def __init__(self,
                 filename,
                 topology_file=None,
                 extrapolate=False,
                 time_offset=0,
                 tide=None,
                 **kwargs):
        """
        Initialize a CurrentCycleMover

        :param filename: Absolute or relative path to the data file:
                         could be netcdf or filelist
        :param topology_file=None: Absolute or relative path to topology file.
                                   If not given, the GridCurrentMover will
                                   compute the topology from the data file.
        :param tide: A gnome.environment.Tide object to be attached to
                     CatsMover
        :param active_start: datetime when the mover should be active
        :param active_stop: datetime after which the mover should be inactive
        :param current_scale: Value to scale current data
        :param uncertain_duration: How often does a given uncertain element
                                   get reset
        :param uncertain_time_delay: when does the uncertainly kick in.
        :param uncertain_cross: Scale for uncertainty perpendicular to the flow
        :param uncertain_along: Scale for uncertainty parallel to the flow
        :param extrapolate: Allow current data to be extrapolated
                            before and after file data
        :param time_offset: Time zone shift if data is in GMT

        uses super: super(CurrentCycleMover,self).__init__(**kwargs)
        """

        # NOTE: will need to add uncertainty parameters
        #       and other dialog fields.
        #       use super with kwargs to invoke base class __init__

        if not os.path.exists(filename):
            raise ValueError('Path for current file does not exist: {0}'
                             .format(filename))

        if topology_file is not None:
            if not os.path.exists(topology_file):
                raise ValueError('Path for Topology file does not exist: {0}'
                                 .format(topology_file))

        # check if this is stored with cy_currentcycle_mover?
        self.filename = filename

        # check if this is stored with cy_currentcycle_mover?
        self.topology_file = topology_file

        self.mover = CyCurrentCycleMover(current_scale=kwargs.pop('current_scale', 1),
                                         uncertain_duration=3600. * kwargs.pop('uncertain_duration', 24),
                                         uncertain_time_delay=3600. * kwargs.pop('uncertain_time_delay', 0),
                                         uncertain_along=kwargs.pop('uncertain_along', 0.5),
                                         uncertain_cross=kwargs.pop('uncertain_cross', 0.25))
        self.mover.text_read(filename, topology_file)
        self.mover.extrapolate_in_time(extrapolate)
        self.mover.offset_time(time_offset * 3600.)

        self._tide = None
        if tide is not None:
            self.tide = tide

        super(CurrentCycleMover, self).__init__(**kwargs)

    def __repr__(self):
        """
        .. TODO::
            We probably want to include more information.
        """
        return ('GridCurrentMover(uncertain_duration={0.uncertain_duration}, '
                'uncertain_time_delay={0.uncertain_time_delay}, '
                'uncertain_cross={0.uncertain_cross}, '
                'uncertain_along={0.uncertain_along}, '
                'active_start={1.active_start}, '
                'active_stop={1.active_stop}, '
                'on={1.on})'
                .format(self.mover, self))

    def __str__(self):
        return ('GridCurrentMover - current _state.\n'
                '  uncertain_duration={0.uncertain_duration}\n'
                '  uncertain_time_delay={0.uncertain_time_delay}\n'
                '  uncertain_cross={0.uncertain_cross}\n'
                '  uncertain_along={0.uncertain_along}'
                '  active_start time={1.active_start}'
                '  active_stop time={1.active_stop}'
                '  current on/off status={1.on}'
                .format(self.mover, self))

    # Define properties using lambda functions: uses lambda function, which are
    #accessible via fget/fset as follows:
    uncertain_duration = property(lambda self:
                                  self.mover.uncertain_duration / 3600.,
                                  lambda self, val: setattr(self.mover,
                                                            'uncertain_duration',
                                                            val * 3600.))

    uncertain_time_delay = property(lambda self:
                                    self.mover.uncertain_time_delay / 3600.,
                                    lambda self, val: setattr(self.mover,
                                                              'uncertain_time_delay',
                                                              val * 3600.))

    uncertain_cross = property(lambda self: self.mover.uncertain_cross,
                               lambda self, val: setattr(self.mover,
                                                         'uncertain_cross',
                                                         val))

    uncertain_along = property(lambda self: self.mover.uncertain_along,
                               lambda self, val: setattr(self.mover,
                                                         'uncertain_along',
                                                         val))

    current_scale = property(lambda self: self.mover.current_scale,
                             lambda self, val: setattr(self.mover,
                                                       'current_scale',
                                                       val))

    extrapolate = property(lambda self: self.mover.extrapolate,
                           lambda self, val: setattr(self.mover,
                                                     'extrapolate',
                                                     val))

    time_offset = property(lambda self: self.mover.time_offset / 3600.,
                           lambda self, val: setattr(self.mover,
                                                     'time_offset',
                                                     val * 3600.))

    @property
    def tide(self):
        return self._tide

    @tide.setter
    def tide(self, tide_obj):
        if not isinstance(tide_obj, environment.Tide):
            raise TypeError('tide must be of type environment.Tide')

        if isinstance(tide_obj.cy_obj, CyShioTime):
            self.mover.set_shio(tide_obj.cy_obj)
        elif isinstance(tide_obj.cy_obj, CyOSSMTime):
            self.mover.set_ossm(tide_obj.cy_obj)
        else:
            raise TypeError('Tide.cy_obj attribute must be either '
                            'CyOSSMTime or CyShioTime type '
                            'for CurrentCycleMover.')

        self._tide = tide_obj

    def serialize(self, json_='webapi'):
        """
        Since 'tide' property is saved as a reference when used in save file
        and 'save' option, need to add appropriate node to
        CurrentCycleMover schema
        """
        toserial = self.to_serialize(json_)
        schema = self.__class__._schema()
        if json_ == 'webapi' and 'tide' in toserial:
            schema.add(environment.TideSchema(name='tide'))

        return schema.serialize(toserial)

    @classmethod
    def deserialize(cls, json_):
        """
        append correct schema for tide object
        """
        schema = cls._schema()
        if 'tide' in json_:
            schema.add(environment.TideSchema())

        return schema.deserialize(json_)

    def export_topology(self, topology_file):
        """
        :param topology_file=None: Absolute or relative path where
                                   topology file will be written.
        """
        if topology_file is None:
            raise ValueError('Topology file path required: {0}'
                             .format(topology_file))

        self.mover.export_topology(topology_file)

    def extrapolate_in_time(self, extrapolate):
        """
        :param extrapolate=false: Allow current data to be extrapolated
                                  before and after file data.
        """
        self.mover.extrapolate_in_time(extrapolate)

    def offset_time(self, time_offset):
        """
        :param offset_time=0: Allow data to be in GMT with a time zone offset
                              (hours).
        """
        self.mover.offset_time(time_offset * 3600.)

    def get_offset_time(self):
        """
        :param offset_time=0: Allow data to be in GMT with a time zone offset
                              (hours).
        """
        return (self.mover.get_offset_time()) / 3600.


class ComponentMoverSchema(ObjType, ProcessSchema):
    '''static schema for ComponentMover'''
    filename1 = SchemaNode(String(), missing=drop)
    filename2 = SchemaNode(String(), missing=drop)
<<<<<<< HEAD
    #scale = SchemaNode(Bool())
    scale_refpoint = WorldPoint(missing=drop)
    #scale_value = SchemaNode(Float())
=======

    ref_point = LongLat(missing=drop)

    pat1_angle = SchemaNode(Float(), missing=drop)
    pat1_speed = SchemaNode(Float(), missing=drop)
    pat1_speed_units = SchemaNode(Float(), missing=drop)
    pat1_scale_to_value = SchemaNode(Float(), missing=drop)

    pat2_angle = SchemaNode(Float(), missing=drop)
    pat2_speed = SchemaNode(Float(), missing=drop)
    pat2_speed_units = SchemaNode(Float(), missing=drop)
    pat2_scale_to_value = SchemaNode(Float(), missing=drop)
    
    scale_by = SchemaNode(Int(), missing=drop)
>>>>>>> b31c4279


class ComponentMover(CyMover, serializable.Serializable):

    _state = copy.deepcopy(CyMover._state)

    _update = ['scale_refpoint',
               'pat1_angle', 'pat1_speed', 'pat1_speed_units',
               'pat1_scale_to_value',
               'pat2_angle', 'pat2_speed', 'pat2_speed_units',
               'pat2_scale_to_value', 'scale_by']
    _create = []
    _create.extend(_update)
    _state.add(update=_update, save=_create)
    _state.add_field([serializable.Field('filename1',
                                         save=True, read=True, isdatafile=True,
                                         test_for_eq=False),
                      serializable.Field('filename2',
                                         save=True, read=True, isdatafile=True,
                                         test_for_eq=False),
                      serializable.Field('wind',
                                         save=True, update=True,
                                         save_reference=True)])
    _schema = ComponentMoverSchema

    def __init__(self, filename1, filename2=None, wind=None,
                 **kwargs):
        """
        Uses super to invoke base class __init__ method.

        :param filename: file containing currents for first Cats pattern

        Optional parameters (kwargs).
        Defaults are defined by CyCatsMover object.

        :param filename: file containing currents for second Cats pattern

        :param wind: A gnome.environment.Wind object to be used to drive the
                     CatsMovers.  Will want a warning that mover will
                     not be active without a wind
        :param scale: A boolean to indicate whether to scale value
                      at reference point or not
        :param scale_value: Value used for scaling at reference point
        :param scale_refpoint: Reference location (long, lat, z).
                               The scaling applied to all data is determined
                               by scaling the raw value at this location.

        Remaining kwargs are passed onto Mover's __init__ using super.
        See Mover documentation for remaining valid kwargs.
        """

        if not os.path.exists(filename1):
            raise ValueError('Path for Cats filename1 does not exist: {0}'
                             .format(filename1))

        if filename2 is not None:
            if not os.path.exists(filename2):
                raise ValueError('Path for Cats filename2 does not exist: {0}'
                                 .format(filename2))

        self.filename1 = filename1
        self.filename2 = filename2

        self.mover = CyComponentMover()
        self.mover.text_read(filename1, filename2)

        self._wind = None
        if wind is not None:
            self.wind = wind

        #self.scale = kwargs.pop('scale', self.mover.scale_type)
        #self.scale_value = kwargs.get('scale_value',
                #self.mover.scale_value)

        # TODO: no need to check for None since properties that are None
        #       are not persisted

        # I think this is required...
        if 'scale_refpoint' in kwargs:
            self.scale_refpoint = kwargs.pop('scale_refpoint')

#         if self.scale and self.scale_value != 0.0 \
#             and self.scale_refpoint is None:
#             raise TypeError("Provide a reference point in 'scale_refpoint'."
#                             )

        super(ComponentMover, self).__init__(**kwargs)

    def __repr__(self):
        """
        unambiguous representation of object
        """
        return 'ComponentMover(filename={0})'.format(self.filename1)

    # Properties

#     scale_type = property(lambda self: bool(self.mover.scale_type),
#                      lambda self, val: setattr(self.mover, 'scale_type'
#                      , int(val)))

#     scale_by = property(lambda self: bool(self.mover.scale_by),
#                      lambda self, val: setattr(self.mover, 'scale_by'
#                      , int(val)))

    scale_refpoint = property(lambda self: self.mover.ref_point,
                              lambda self, val: setattr(self.mover,
                                                        'ref_point', val))

    pat1_angle = property(lambda self: self.mover.pat1_angle,
                          lambda self, val: setattr(self.mover,
                                                    'pat1_angle', val))

    pat1_speed = property(lambda self: self.mover.pat1_speed,
                          lambda self, val: setattr(self.mover,
                                                    'pat1_speed', val))

    pat1_speed_units = property(lambda self: self.mover.pat1_speed_units,
                                lambda self, val: setattr(self.mover,
                                                          'pat1_speed_units',
                                                          val))

    pat1_scale_to_value = property(lambda self: self.mover.pat1_scale_to_value,
                                   lambda self, val: setattr(self.mover,
                                                             'pat1_scale_to_value',
                                                             val))

    pat2_angle = property(lambda self: self.mover.pat2_angle,
                          lambda self, val: setattr(self.mover,
                                                    'pat2_angle', val))

    pat2_speed = property(lambda self: self.mover.pat2_speed,
                          lambda self, val: setattr(self.mover,
                                                    'pat2_speed', val))

    pat2_speed_units = property(lambda self: self.mover.pat2_speed_units,
                                lambda self, val: setattr(self.mover,
                                                          'pat2_speed_units',
                                                          val))

    pat2_scale_to_value = property(lambda self: self.mover.pat2_scale_to_value,
                                   lambda self, val: setattr(self.mover,
                                                             'pat2_scale_to_value',
                                                             val))

    scale_by = property(lambda self: self.mover.scale_by,
                                   lambda self, val: setattr(self.mover,
                                                             'scale_by',
                                                             val))

    @property
    def wind(self):
        return self._wind

    @wind.setter
    def wind(self, wind_obj):
        if not isinstance(wind_obj, environment.Wind):
            raise TypeError('wind must be of type environment.Wind')

        self.mover.set_ossm(wind_obj.ossm)
        self._wind = wind_obj

    def serialize(self, json_='webapi'):
        """
        Since 'wind' property is saved as a reference when used in save file
        and 'save' option, need to add appropriate node to WindMover schema
        """
        dict_ = self.to_serialize(json_)
        schema = self.__class__._schema()
        if json_ == 'webapi' and 'wind' in dict_:
            schema.add(environment.WindSchema(name='wind'))

        return schema.serialize(dict_)

    @classmethod
    def deserialize(cls, json_):
        """
        append correct schema for wind object
        """
        schema = cls._schema()
        if 'wind' in json_:
            # for 'webapi', there will be nested Wind structure
            # for 'save' option, there should be no nested 'wind'. It is
            # removed, loaded and added back after deserialization
            schema.add(environment.WindSchema())
        _to_dict = schema.deserialize(json_)

        return _to_dict<|MERGE_RESOLUTION|>--- conflicted
+++ resolved
@@ -5,7 +5,7 @@
 import os
 import copy
 
-from colander import (SchemaNode, Bool, String, Float, Int, drop)
+from colander import (SchemaNode, Bool, String, Float, drop)
 
 from gnome.persist.base_schema import ObjType, WorldPoint, LongLat
 
@@ -685,26 +685,10 @@
     '''static schema for ComponentMover'''
     filename1 = SchemaNode(String(), missing=drop)
     filename2 = SchemaNode(String(), missing=drop)
-<<<<<<< HEAD
     #scale = SchemaNode(Bool())
-    scale_refpoint = WorldPoint(missing=drop)
+    #ref_point = WorldPoint(missing=drop)
+    ref_point = LongLat(missing=drop)
     #scale_value = SchemaNode(Float())
-=======
-
-    ref_point = LongLat(missing=drop)
-
-    pat1_angle = SchemaNode(Float(), missing=drop)
-    pat1_speed = SchemaNode(Float(), missing=drop)
-    pat1_speed_units = SchemaNode(Float(), missing=drop)
-    pat1_scale_to_value = SchemaNode(Float(), missing=drop)
-
-    pat2_angle = SchemaNode(Float(), missing=drop)
-    pat2_speed = SchemaNode(Float(), missing=drop)
-    pat2_speed_units = SchemaNode(Float(), missing=drop)
-    pat2_scale_to_value = SchemaNode(Float(), missing=drop)
-    
-    scale_by = SchemaNode(Int(), missing=drop)
->>>>>>> b31c4279
 
 
 class ComponentMover(CyMover, serializable.Serializable):
