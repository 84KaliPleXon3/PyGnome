--- conflicted
+++ resolved
@@ -179,19 +179,7 @@
         self.num_released = 0
         self.prev_release_pos = self.start_position
 
-<<<<<<< HEAD
-    def initialize_new_elements(self, arrays):
-        """
-        initilize the new elements just created
-        This is probably need to be extended by subclasses
-        """
-        super(SurfaceReleaseSpill, self).initialize_new_elements(arrays)
-        arrays['positions'][:] = self.start_position
-
     def release_elements(self, current_time, time_step, array_types=None):
-=======
-    def release_elements(self, current_time, time_step=None, array_types=None):
->>>>>>> d2e0e17c
         """
         Release any new elements to be added to the SpillContainer
 
@@ -328,19 +316,7 @@
         self.num_released = 0
         self.prev_release_pos = self.start_position
 
-<<<<<<< HEAD
-    def initialize_new_elements(self, arrays):
-        """
-        initilize the new elements just created
-        This is probably need to be extended by subclasses
-        """
-        super(SubsurfaceReleaseSpill, self).initialize_new_elements(arrays)
-        arrays['positions'][:] = self.start_position
-
     def release_elements(self, current_time, time_step, array_types=None):
-=======
-    def release_elements(self, current_time, time_step=None, array_types=None):
->>>>>>> d2e0e17c
         """
         Release any new elements to be added to the SpillContainer
 
@@ -451,19 +427,7 @@
         self.windage_range    = windage_range[0:2]
         self.windage_persist  = windage_persist
 
-<<<<<<< HEAD
-    def initialize_new_elements(self, arrays):
-        """
-        initilize the new elements just created (i.e set their default values)
-        This is probably need to be extended by subclasses
-        """
-        super(SpatialReleaseSpill, self).initialize_new_elements(arrays)
-        #arrays['positions'][:] = self.start_position
-
     def release_elements(self, current_time, time_step, array_types=None):
-=======
-    def release_elements(self, current_time, time_step=None, array_types=None):
->>>>>>> d2e0e17c
         """
         Release any new elements to be added to the SpillContainer
 
