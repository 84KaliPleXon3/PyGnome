import pdb
import datetime
import zipfile
import six
import logging
import collections
import os
import json
import tempfile
import copy

from colander import (SchemaNode, deferred, drop, required, Invalid, UnsupportedFields,
                      SequenceSchema, TupleSchema, MappingSchema,
                      String, Float, Int, SchemaType, Sequence, Tuple, Positional, null)

from extend_colander import NumpyFixedLenSchema

from gnome.gnomeobject import Refs, class_from_objtype
from gnome.persist.extend_colander import OrderedCollectionType
from gnome.utilities.geometry.polygons import PolygonSet

log = logging.getLogger(__name__)

@deferred
def now(node, kw):
    """
    Used by TimeseriesValueSchema - assume it defers the calculation of
                                    datetime.datetime.now to when it is called
                                    in Schema
    """
    return datetime.datetime.now().replace(microsecond=0)


class ObjType(SchemaType):

    def __init__(self, unknown='ignore'):
        self.unknown = unknown

    def _set_unknown(self, value):
        if not value in ('ignore', 'raise', 'preserve'):
            raise ValueError(
                'unknown attribute must be one of "ignore", "raise", '
                'or "preserve"')
        self._unknown = value

    def _get_unknown(self):
        return self._unknown

    unknown = property(_get_unknown, _set_unknown)

    def cstruct_children(self, node, cstruct):
        if cstruct is None:
            value = {}
        else:
            value = self._validate(node, cstruct)

        children = []

        for subnode in node.children:
            name = subnode.name
            subval = value.get(name, required)

            if subval is required:
                subval = subnode.serialize(null)

            children.append(subval)

        return children

    def _impl(self, node, value, callback):
        error = None
        result = {}

        for num, subnode in enumerate(node.children):
            name = subnode.name
            subval = None

            if self.unknown == 'ignore':
                subval = value.get(name, None)
            else:
                subval = value.pop(name, None)
            if subval is None: #deserialization
                if subnode.missing == drop:
                    continue
                sub_result = subnode.missing
            elif subval is null: #serialization
                if subnode.default == drop:
                    continue
                sub_result = subnode.default if subnode.default is not null else None
            else:
                sub_result = callback(subnode,subval)
#             try:
#             except Invalid as e:
#                 raise e
#                 if error is None:
#                     error = Invalid(node)
#                 error.add(e, num)
#             else:
            #if sub_result is None:
            #    continue
            result[name] = sub_result

        if self.unknown == 'raise':
            if value:
                raise UnsupportedFields(node, value,
                                        msg=_('Unrecognized keys in mapping: '
                                              '"${val}"',
                                              mapping={'val': value}))

        elif self.unknown == 'preserve':
            result.update(value)

        if error is not None:
            raise error

        return result

    def _ser(self, node, value, options=None):
        dict_ = None
        try:
            if hasattr(value, 'to_dict'):
                dict_ = value.to_dict('webapi')
#                 for k in dict_.keys():
#                     if dict_[k] is None:
#                         dict_[k] = null
            else:
                raise TypeError('Object does not have a to_dict function')
        except Exception as e:
            raise e
            raise Invalid(node, '{0}" does not implement GnomeObj functionality: {1}'.format(value, e))
#         if options is not None:
#             if not options.get('raw_paths', True):
#                 datafiles = node.get_nodes_by_attr('isdatafile')
#                 for d in datafiles:
#                     if d in dict_:
#                         if dict_[d] is None:
#                             continue
#                         elif isinstance(dict_[d], six.string_types):
#                             dict_[d] = os.path.split(dict_[d])[1]
#                         elif isinstance(dict_[d], collections.Iterable):
#                             #List, tuple, etc
#                             for i, filename in enumerate(dict_[d]):
#                                 dict_[d][i] = os.path.split(filename)[1]
        return dict_

    def serialize(self, node, appstruct, options=None):
        def callback(subnode, subappstruct):
            if (isinstance(subnode.typ, (Sequence, OrderedCollectionType)) and
                    isinstance(subnode.children[0], ObjTypeSchema)):
                scalar = (hasattr(subnode.typ, 'accept_scalar') and
                          subnode.typ.accept_scalar)

                return subnode.typ._impl(subnode, subappstruct, callback,
                                         scalar)
            else:
                try:
                    return subnode.serialize(subappstruct, options=options)
                except TypeError as e:
                    if 'unexpected keyword argument' in str(e):
                        return subnode.serialize(subappstruct)
                    else:
                        raise e

        value = self._ser(node, appstruct, options=options)

        return self._impl(node, value, callback)

    def _deser(self, node, value, refs):
#         try:
            if value is None:
                return None
            if type(value) is dict and 'obj_type' in value:
                id_ = value.get('id', None)
                if id_ not in refs or id_ is None:
                    obj_type = class_from_objtype(value['obj_type'])
                    obj = obj_type.new_from_dict(value)
                    log.info('Created new {0} object {1}'.format(obj.obj_type, obj.name))
                    node.register_refs(node, obj, refs)
                    if id_ is None:
                        id_ = obj.id
                    refs[id_] = obj
                return refs[id_]
            else:
                raise TypeError('{0} is not dictionary, or does not have an obj_type'.format(value))
#         except Exception as e:
#             raise e
#             raise Invalid(node, '{0}" does not implement GnomeObj functionality: {1}'.format(value, e))

    def deserialize(self, node, cstruct, refs):
        if cstruct is None:
            return None

        def callback(subnode, subcstruct):
            if subnode.typ.__class__ is ObjType:
                return subnode.deserialize(subcstruct, refs)
            else:
                # This needs to become more flexible! It needs to detect
                # subclasses of Sequence!
                if (isinstance(subnode.typ, (Sequence, OrderedCollectionType)) and
                        isinstance(subnode.children[0], ObjTypeSchema)):
                    # To deal with iterable schemas that do not have
                    # a deserialize with refs function
                    scalar = (hasattr(subnode.typ, 'accept_scalar') and
                              subnode.typ.accept_scalar)

                    return subnode.typ._impl(subnode, subcstruct, callback,
                                             scalar)
                elif (subnode.schema_type is Tuple):
                    return subnode.typ._impl(subnode, subcstruct, callback)
                else:
                    return subnode.deserialize(subcstruct)

        result = self._impl(node, cstruct, callback)

        return self._deser(node, result, refs)

    def flatten(self, node, appstruct, prefix='', listitem=False):
        result = {}
        if listitem:
            selfprefix = prefix
        else:
            if node.name:
                selfprefix = '{}{}.'.format(prefix, node.name)
            else:
                selfprefix = prefix

        for subnode in node.children:
            name = subnode.name
            substruct = appstruct.get(name, None)

            result.update(subnode.typ.flatten(subnode, substruct,
                                              prefix=selfprefix))
        return result

    def unflatten(self, node, paths, fstruct):
        return super(ObjType, self).unflatten(node, paths, fstruct)

    def set_value(self, node, appstruct, path, value):
        if '.' in path:
            next_name, rest = path.split('.', 1)
            next_node = node[next_name]
            next_appstruct = appstruct[next_name]

            appstruct[next_name] = next_node.typ.set_value(next_node,
                                                           next_appstruct,
                                                           rest, value)
        else:
            appstruct[path] = value
        return appstruct

    def get_value(self, node, appstruct, path):
        if '.' in path:
            name, rest = path.split('.', 1)
            next_node = node[name]

            return next_node.typ.get_value(next_node, appstruct[name], rest)
        return appstruct[path]

    def _prepare_save(self, node, raw_object, saveloc, refs):
        #Gets the json for the object, as if this were being serialized
        obj_json = None
        if hasattr(raw_object, 'to_dict'):
            #Passing the 'save' in case a class wants to do some special stuff on
            #saving specifically.
            dict_ = raw_object.to_dict('save')
            for k in dict_.keys():
                if dict_[k] is None:
                    dict_[k] = null
            return dict_
        else:
            raise TypeError('Object does not have a to_dict function')
        #also adds the object to refs by id
        refs[raw_object.id] = raw_object

        #note you cannot immediately strip out attributes that wont get saved here
        #because they are still needed by _impl
        return obj_json

    def _save(self, node, json_, zipfile_, refs):
        if json_['id'] in refs:
            fname = refs[json_['id']]
        else:
            fname = str(json_['name']) + '.json'
            fname = gen_unique_filename(fname, zipfile_)

            refs[json_['id']] = fname
        #strips out any entries that do not need saving. They're still in refs,
        #but that shouldn't do any harm.
        savable_attrs = node.get_nodes_by_attr('save')
        for k in json_.keys():
            subnode = node.get(k)

            # Need to exclude lists from this culling,
            # unless explicitly set save=false
            t1 = not isinstance(subnode, (SequenceSchema, TupleSchema))
            t2 = hasattr(subnode, 'save') and subnode.save is False
            t3 = k not in savable_attrs
            if (t1 and t2 and t3 and k in json_):
                json_.pop(k)

        #replace all save_reference json with just the json filename containing said object
        refd_names = node.get_nodes_by_attr('save_reference')
        for n in refd_names:
            if n in json_: #if a 'save_reference' attr is None, it will hit this
                if json_[n] is None:
                    continue
                elif isinstance(json_[n], list):
                    #this is a SequenceSchema or TupleSchema tagged with save_reference
                    for i, subjson in enumerate(json_[n]):
                        refname = subjson['name'] + '.json'
                        if subjson['id'] in refs:
                            #this name has already been added somewhere else,
                            #and MAY have a different name if there was a naming
                            #conflict
                            refname = refs[subjson['id']]
                        json_[n][i] = refname
                else:
                    # single reference
                    refname = json_[n]['name'] + '.json'

                    if json_[n]['id'] in refs:
                        # this name has already been added somewhere else,
                        # and MAY have a different name if there was a
                        # naming conflict
                        refname = refs[json_[n]['id']]

                    json_[n] = refname

        # Put supporting files into the zipfile and edit their paths
        # in the json
        datafiles = [d for d in node.get_nodes_by_attr('isdatafile')
                     if d in json_]
        for d in datafiles:
            if json_[d] is None:
                continue
            elif isinstance(json_[d], six.string_types):
                json_[d] = self._process_supporting_file(json_[d], zipfile_)
            elif isinstance(json_[d], collections.Iterable):
                # List, tuple, etc
                for i, filename in enumerate(json_[d]):
                    json_[d][i] = self._process_supporting_file(filename,
                                                                zipfile_)

        #Finally, write the json itself to the zipfile, and return the json
        if fname not in zipfile_.namelist():
            zipfile_.writestr(fname, json.dumps(json_, indent=True))
        return json_

    def save(self, node, appstruct, zipfile_, refs):
        def callback(subnode, subappstruct):
            if not hasattr(subnode, '_save'):
                # This happens when it goes into non-gnome object attributes
                # (Strings, Numbers, etc)
                if (isinstance(subnode.typ, (Sequence, OrderedCollectionType)) and
                        isinstance(subnode.children[0], ObjTypeSchema)):
                    # To be able to continue saving inside iterables,
                    # whose schema does not contain a save function,
                    # call the subnode typ _impl with this function as callback
                    # Doing that will execute this function against each item
                    # in the iterable, and should continue the chain if it
                    # contains further iterables.
                    scalar = (hasattr(subnode.typ, 'accept_scalar') and
                              subnode.typ.accept_scalar)
                    return subnode.typ._impl(subnode, subappstruct, callback,
                                             scalar)
                elif (subnode.schema_type is Tuple):
                    return subnode.typ._impl(subnode, subappstruct, callback)
                else:
                    #Not an iterable containing Gnome objects, so simply return
                    #the serialization of this non-GNOME object.
                    return subnode.serialize(subappstruct)
            else:
<<<<<<< HEAD
                #This is the path for Gnome objects
                return subnode._save(subappstruct,
                                    zipfile_=zipfile_,
                                    refs=refs)
=======
                # This is the path for Gnome objects
                if subnode.save is True:
                    return subnode._save(subappstruct, zipfile_=zipfile_,
                                         refs=refs)
                else:
                    logging.info('skipped {0}'.format(subnode))
>>>>>>> 5dde0fae

        #gets the dictionary representation of the object, 'save' is passed
        dict_ = self._prepare_save(node, appstruct, zipfile_, refs)
        #Recursively serializes each node, producing the object's json
        preprocessed_json = self._impl(node, dict_, callback)
        #Processes references, adds supporting files to the zipfile, and writes
        #the json to the zip, and returns the json of the object.
        return self._save(node, preprocessed_json, zipfile_, refs)

    def _process_supporting_file(self, raw_path, zipfile_):
        '''
        raw_path is the filename stored on the object
        zipfile is an open zipfile.Zipfile in append mode
        returns the name of the file in the archive
        '''
        d_fname = os.path.split(raw_path)[1]
        # add datafile to zip archive

        if d_fname not in zipfile_.namelist():
            zipfile_.write(raw_path, d_fname)

        return d_fname

    def load(self, node, cstruct, saveloc, refs):
        def callback(subnode, subcstruct):
            if not hasattr(subnode, 'load'):
                # This is the path for non-gnome attributes
                if (isinstance(subnode.typ, (Sequence, OrderedCollectionType)) and
                        isinstance(subnode.children[0], ObjTypeSchema)):
                    # To deal with iterable schemas that do not have a
                    # load function
                    scalar = (hasattr(subnode.typ, 'accept_scalar') and
                              subnode.typ.accept_scalar)

                    return subnode.typ._impl(subnode, subcstruct, callback,
                                             scalar)
                elif (subnode.schema_type is Tuple):
                    return subnode.typ._impl(subnode, subcstruct, callback)
                else:
                    return subnode.deserialize(subcstruct)
            else:
                #this is the path for Gnome attributes
                return subnode.load(subcstruct, saveloc=saveloc, refs=refs)

        #takes the obj_json with references and replaces the references
        #with the un-hydrated obj_json from each file.
        hydrated_json = self.hydrate_json(node, cstruct, saveloc, refs)
        #Recursively loads each node. After this, the hydrated json is
        #an object dict
        dict_ = self._impl(node, hydrated_json, callback)
        #instantiates the object exactly as deserialize would do
        return self._deser(node, dict_, refs)

    def hydrate_json(self, node, cstruct, saveloc, refs):
        # Get all the save_reference attributes and load the files
        refd_attrs = [r for r in node.get_nodes_by_attr('save_reference')
                      if r in cstruct]

        for r in refd_attrs:
            if isinstance(cstruct[r], list):
                # Need to turn this into a list of unhydrated object json
                for i, fn in enumerate(cstruct[r]):
                    if isinstance(fn, dict):  # old-style ref
                        if 'id' in fn:
                            fn = fn['id']
                            cstruct[r][i] = (self
                                             ._load_json_from_file(fn, saveloc)
                                             )
                            log.info('Loaded json from {0}'.format(fn))
                            cstruct[r][i]['id'] = fn
                        else:
                            # old-style obj-in-list (spill.initializers)
                            # do nothing
                            pass
                    else:
                        cstruct[r][i] = self._load_json_from_file(fn, saveloc)
                        log.info('Loaded json from {0}'.format(fn))
                        cstruct[r][i]['id'] = fn
            else:
                fn = cstruct[r]

                if isinstance(fn, dict):
                    # compatibility
                    # this case occurs if loading an old save file where an
                    # attribute that is now save_reference=True (such as
                    # model.map) is not a filename reference, but already
                    # a json structure
                    cstruct[r]['id'] = (cstruct
                                        .get('name',
                                             '{}.{}'
                                             .format(cstruct.get('json_'), r)))
                elif fn is not None:
                    cstruct[r] = self._load_json_from_file(fn, saveloc)
                    log.info('Loaded json from {0}'.format(fn))

                    cstruct[r]['id'] = fn

            # since object id is not saved, but we need a means to ID
            # this object during deserialization, append filename as
            # object id. It's removed later

        # extract any isdatafile attributes to a temporary directory and amend
        # the entry in json with this path.
        tmpdir = None
        datafiles = [d for d in node.get_nodes_by_attr('isdatafile')
                     if d in cstruct]

        if len(datafiles) > 0:
            tmpdir = tempfile.mkdtemp()

        for d in datafiles:
            if isinstance(cstruct[d], six.string_types):
                cstruct[d] = self._load_supporting_file(cstruct[d],
                                                        saveloc, tmpdir)
                log.info('Extracted file {0}'.format(cstruct[d]))
            elif isinstance(cstruct[d], collections.Iterable):
                # List, tuple, etc
                for i, filename in enumerate(cstruct[d]):
                    cstruct[d][i] = self._load_supporting_file(filename,
                                                               saveloc, tmpdir)

        return cstruct

    def _load_supporting_file(self, filename, saveloc, tmpdir):
        '''
        filename is the name of the file in the zip
        saveloc can be a folder or open zipfile.ZipFile object
        if saveloc is a folder and the filename exists inside,
        this does not return an altered name, nor does it extract to the temporary directory.
        An altered filename is returned if it cannot find the filename directly
        or if saveloc is an open zipfile
        in a temporary directory
        '''
        if filename is None:
            return
        if isinstance(saveloc, zipfile.ZipFile):
            dirname = os.path.dirname(saveloc.fp.name)

            # Keep an eye on this. It may cause previously existing files
            # to be recognized incorrectly as what's in the zip since it's a
            # simple existence check
            if not os.path.exists(os.path.join(dirname, filename)):
                saveloc.extract(filename, dirname)

                return os.path.join(dirname, filename)
            else:
                return os.path.join(dirname, filename)
        elif os.path.exists(os.path.join(saveloc, filename)):
            return os.path.join(saveloc, filename)
        elif os.path.exists(filename):
            return filename
        else:
            return filename


    def _load_json_from_file(self, fname, saveloc):
        '''
        filename is the name of the file in the zip
        saveloc can be a folder or open zipfile.ZipFile object
        '''
        if fname is None:
            return
        fp = None
        if isinstance(saveloc, zipfile.ZipFile):
            fp = saveloc.open(fname, 'rU')
        else:
            fname = os.path.join(saveloc, fname)
            fp = open(fname, 'rU')
        return json.load(fp)

class ObjTypeSchema(MappingSchema):
    schema_type = ObjType

    '''
    These are the default schema settings for GnomeId objects.
    Put them in your schema declaration if an override is desired.
    '''

    save=True               #Attr will appear in save files
    update=True             #Attr is updatable through .update
    read_only=False         #Attr is read only. This supersedes update
    test_equal=True         #Attr will be ignored in == tests
    isdatafile = False      #Attr references filenames to be added to save files
    save_reference = True   #Attr is a link to another GnomeId and should be
                            #saved as a reference in save files
    default = null          #(Colander) Set default = drop to skip this attribute
                            #if it is None during serialization
    missing = drop            #(Colander) If not present in cstruct, ignore. This
                            #attribute is NOT required for correct deserialization
                            #set missing=required for all attributes that ARE
                            #required for object init.

    #These are the defaults automatically applied to children of this node
    #if not defined already
    _colander_defaults = {'save':save,
                          'update':update,
                          'read_only':read_only,
                          'test_equal':test_equal,
                          'isdatafile':isdatafile,
                          'missing':missing,
                          'default':default
                          }

    # Attr will appear in save files
    save = True

    # Attr is updatable through .update
    update = True

    # Attr is read only. This supersedes update
    read_only = False

    # Attr will be ignored in == tests
    test_equal = True

    # Attr references filenames to be added to save files
    isdatafile = False

    # Attr is a link to another GnomeId and should be saved as a reference
    # in save files
    save_reference = True

    # (Colander) Set default = drop to skip this attribute if it is None
    # during serialization
    default = null

    # (Colander) If not present in cstruct, ignore. This attribute is NOT
    # required for correct deserialization.  Set missing=required for all
    # attributes that ARE required for object init.
    missing = drop

    # These are the defaults automatically applied to children of this node
    # if not defined already
    _colander_defaults = {'save': save,
                          'update': update,
                          'read_only': read_only,
                          'test_equal': test_equal,
                          'isdatafile': isdatafile,
                          'missing': missing,
                          'default': default}

    # defines the obj_type which is stored by all gnome objects when persisting
    # to save files
    obj_type = SchemaNode(String(), missing=required, read_only=True)

    # It also optionally stores the 'id' if present
    # Note: The idea is that the save file is something to be used externally.
    #       Ideally, one could craft a save file for import into PyGnome
    #       without needing an unreasonable amount of knowledge of its
    #       internal implementations.
    #       So the json structures that we produce for a save file
    #       should not rely on any unique object identifiers
    id = SchemaNode(String(), save=True, read_only=True)

    name = SchemaNode(String(), test_equal=False)

    def __init__(self, *args, **kwargs):
        super(ObjTypeSchema, self).__init__(*args, **kwargs)
        for c in self.children:
            for k,v in self._colander_defaults.items():
                if not hasattr(c, k):
                    setattr(c, k, v)
                elif hasattr(c, k) and hasattr(c.__class__, k) and getattr(c, k) is getattr(c.__class__, k):
                    #things like missing, which by default are 'required' on the class
                    #if overridden, it will be on the instance instead
                    setattr(c, k, v)
            if c.read_only and c.update:
                c.update=False

    def serialize(self, appstruct=None, options={}):

        return self.typ.serialize(self, appstruct, options=options)

    def deserialize(self, cstruct=None, refs=None):
        if refs is None:
            refs = Refs()
        appstruct = self.typ.deserialize(self, cstruct, refs=refs)
        return appstruct

    def _save(self, obj, zipfile_=None, refs=None):
        '''
        Saves the object passed in to a zip file. Note that ths name of this
        function is '_save' to allow the attribute 'save' to be used to specify
        if this SchemaNode represents an attribute that should be saved.

        :param obj: Gnome object to be saved
        :param zipfile_: an open zipfile.Zipfile object, in append mode
        :param name: unless specified, uses name of obj
        :param refs: references dict

        :returns Processed json representation of the object.
        When this returns, zipfile_ should be a complete zip savefile of obj,
        and refs will be a dictionary of all GNOME objects keyed by id.
        '''
        if obj is None:
            raise ValueError(self.__class__.__name__ + ': Cannot save a None')
        if obj._schema is not self.__class__:
            raise TypeError('A {0} cannot save a {1}'.format(self.__class__.__name__, obj.__class__.__name__))

        if zipfile is None:
            raise ValueError('Must pass an open zipfile.Zipfile in append mode to zipfile_')
        if refs is None:
            refs = Refs()

        obj_json = self.typ.save(self, obj, zipfile_, refs)
        return obj_json

    def load(self, obj_json, saveloc=None, refs=None):
        if obj_json is None:
            raise ValueError(self.__class__.__name__ + ': Cannot load a None')
        cls = class_from_objtype(obj_json['obj_type'])
        if cls._schema is not self.__class__:
            raise TypeError('A {0} cannot save a {1}'.format(self.__class__.__name__, cls.__name__))
        if zipfile is None:
            raise ValueError('Must pass an open zipfile.Zipfile in append mode to saveloc')

        obj = self.typ.load(self, obj_json, saveloc, refs)
        return obj

    def get_nodes_by_attr(self, attr):
        '''
        Returns a list of child node names that have the specified attr set on them
        This replaces the State and Field mechanisms from the old serialization paradigm
        Now such attributes are on the schema directly

        If attr is 'all' it just returns a list of all child node names
        '''
        if attr == 'all':
            return [n.name for n in self.children]
        else:
            names = [n.name for n in filter(lambda c: hasattr(c, attr) and getattr(c, attr), self.children)]
            #sequences need to be taken into account. If present they will
            #considered to always have 'save' and 'update' as true, read as false,
            return names

    @staticmethod
    def register_refs(node, subappstruct, refs):
        if ((node.schema_type is Sequence or
             node.schema_type is OrderedCollectionType) and
             isinstance(node.children[0], ObjTypeSchema)):
            [subitem._schema.register_refs(subitem._schema(), subitem, refs) for subitem in subappstruct]
        if not isinstance(node, ObjTypeSchema) or subappstruct is None:
            return
        if subappstruct.id not in refs:
            refs[subappstruct.id] = subappstruct
        names = node.get_nodes_by_attr('all')
        for n in names:
            subappstruct._schema.register_refs(subappstruct._schema().get(n), getattr(subappstruct, n), refs)

    @staticmethod
    def process_subnode(subnode, appstruct, subappstruct, subname, cstruct, subcstruct, refs):
        if subnode.schema_type is ObjType:
            if subcstruct is None:
                return None

            r = refs.get(subcstruct.get('id', None), None)
            if r is None:
                # object doesn't exist, so attempt to instantiate through
                # deserialize, or use existing object if found in refs
                r = subnode.deserialize(subcstruct, refs=refs)
                refs[r.id] = r

                return r
            else:
                # existing object, so update using subdict (dict_[name])
                # and set dict_[name] to object
                r.update_from_dict(subcstruct, refs=refs)

                return r
        elif (subnode.schema_type is Sequence and
              isinstance(subnode.children[0], ObjTypeSchema)):
            if subappstruct is None:
                subappstruct = []
            else:
                # Why are we doing this?  The GC works.
                # Is it for performance?
                # Is it to zero out the passed-in arg?
                del subappstruct[:]

            for subitem in subcstruct:
                subappstruct.append(ObjTypeSchema.process_subnode(subnode.children[0], appstruct, subappstruct, subname, cstruct, subitem, refs))
            return subappstruct
        elif (subnode.schema_type is OrderedCollectionType and
                    isinstance(subnode.children[0], ObjTypeSchema)):
            if subappstruct is not None:
                subappstruct.clear()
            else:
                raise ValueError('process_subnode(): '
                                 'why is subappstruct None????')

            for subitem in subcstruct:
                subappstruct.add(ObjTypeSchema.process_subnode(subnode.children[0],appstruct, subappstruct, subname, cstruct, subitem, refs))
            return subappstruct
        else:
            return subnode.deserialize(subcstruct)

class GeneralGnomeObjectSchema(ObjTypeSchema):
    '''
    The purpose of this schema is to be a placeholder in situations where you
    need to specify that an attribute may be one of many different types.

    For example, a PyCurrentMover's .current may be a GridCurrent, an
    IceAwareGridCurrent, a TimeseriesCurrent, etc. Alternatively, you may
    be composing an attribute from several types of Gnome object
    '''

    def __init__(self, acceptable_schemas=None, **kwargs):
        if acceptable_schemas is None:
            raise ValueError('Must provide a list of at least one '
                             'valid schema')

        self.acceptable_schemas = acceptable_schemas
        super(GeneralGnomeObjectSchema, self).__init__(**kwargs)

    def validate_input_schema(self, obj_or_json):
        '''
        Takes an object or json dict and determines if it can be represented by
        this schema instance. Returns an instance of the schema of the object,
        or raises an error if the object cannot be used with this schema.
        '''
        if type(obj_or_json) is dict:
            json_ = obj_or_json
            obj_type = class_from_objtype(json_['obj_type'])
            schema = obj_type._schema
        else:
            obj = obj_or_json
            obj_type = obj.__class__
            schema = obj.__class__._schema

        for s in self.acceptable_schemas:
            if schema is s or issubclass(schema, s):
                return schema()

        raise TypeError('This type of object {} is not supported. '
                        'Schema: {}'
                        .format(obj_type, schema))

    def serialize(self, appstruct=None, options=None):
        substitute_schema = self.validate_input_schema(appstruct)
        return substitute_schema.typ.serialize(substitute_schema, appstruct, options=options)

    def deserialize(self, cstruct=None, refs=None):
        if refs is None:
            refs = Refs()
        substitute_schema = self.validate_input_schema(cstruct)
        return substitute_schema.typ.deserialize(substitute_schema, cstruct, refs=refs)

    def _save(self, obj, zipfile_=None, refs=None):
        if refs is None:
            refs = Refs()
        substitute_schema = self.validate_input_schema(obj)
        return substitute_schema.typ.save(substitute_schema, obj, zipfile_=zipfile_, refs=refs)

    def load(self, obj_json, saveloc=None, refs=None):
        if refs is None:
            refs = Refs()
        substitute_schema = self.validate_input_schema(obj_json)
        return substitute_schema.typ.load(substitute_schema, obj_json, saveloc=saveloc, refs=refs)


class CollectionItemMap(MappingSchema):
    '''
    This stores the obj_type and obj_index
    '''
    obj_type = SchemaNode(String())
    id = SchemaNode(String(), missing=drop)


class CollectionItemsList(SequenceSchema):
    item = CollectionItemMap()


class LongLat(TupleSchema):
    'Only contains 2D (long, lat) positions'
    long = SchemaNode(Float())
    lat = SchemaNode(Float())


class LongLatBounds(SequenceSchema):
    'Used to define bounds on a map'
    bounds = LongLat()


Polygon = LongLatBounds


class PolygonSetSchema(SequenceSchema):
    polygonset = Polygon()
    def serialize(self, appstruct):
        appstruct = [poly.tolist() for poly in appstruct]
        return super(PolygonSetSchema, self).serialize( appstruct)

    def deserialize(self, cstruct):
        appstruct = super(PolygonSetSchema, self).deserialize(cstruct)
        if len(appstruct) == 0:
            appstruct = [(-360, -90), (-360, 90),
                         (360, 90), (360, -90)]
        ps = PolygonSet()
        for poly in appstruct:
            ps.append(poly)
        return ps

class WorldPoint(LongLat):
    'Used to define reference points. 3D positions (long,lat,z)'
    z = SchemaNode(Float(), default=0.0)


class WorldPointNumpy(NumpyFixedLenSchema):
    '''
    Define same schema as WorldPoint; however, the base class
    NumpyFixedLenSchema serializes/deserializes it from/to a numpy array
    '''
    long = SchemaNode(Float())
    lat = SchemaNode(Float())
    z = SchemaNode(Float())


class ImageSize(TupleSchema):
    'Only contains 2D (long, lat) positions'
    width = SchemaNode(Int())
    height = SchemaNode(Int())

'''
The following two functions have analogues in the webgnomeAPI
'''
def get_file_name_ext(filename_in):
    # in case a path was passed as the name
    base_name = os.path.basename(filename_in)
    file_name, extension = os.path.splitext(base_name)

    return file_name, extension
def gen_unique_filename(filename_in, zipfile_):
    # add uuid to the file name in case the user accidentally uploads
    # multiple files with the same name for different objects.
    existing_files = zipfile_.namelist()
    file_name, extension = get_file_name_ext(filename_in)
    fmtstring = file_name + '{0}' + extension
    new_fn = fmtstring.format('')
    i = 1;
    while i < 255:
        if new_fn not in existing_files:
            return new_fn
        else:
            new_fn = fmtstring.format(' ('+ str(i) + ')')
            i+=1
    raise ValueError('File saved too many times')<|MERGE_RESOLUTION|>--- conflicted
+++ resolved
@@ -370,19 +370,13 @@
                     #the serialization of this non-GNOME object.
                     return subnode.serialize(subappstruct)
             else:
-<<<<<<< HEAD
-                #This is the path for Gnome objects
-                return subnode._save(subappstruct,
-                                    zipfile_=zipfile_,
-                                    refs=refs)
-=======
                 # This is the path for Gnome objects
                 if subnode.save is True:
-                    return subnode._save(subappstruct, zipfile_=zipfile_,
+                    return subnode._save(subappstruct,
+                                         zipfile_=zipfile_,
                                          refs=refs)
                 else:
                     logging.info('skipped {0}'.format(subnode))
->>>>>>> 5dde0fae
 
         #gets the dictionary representation of the object, 'save' is passed
         dict_ = self._prepare_save(node, appstruct, zipfile_, refs)
