'''
Created on Feb 26, 2013
'''
<<<<<<< HEAD

import datetime

from colander import MappingSchema, SchemaNode, Bool, String, OneOf, \
    Float, Range, drop
=======
import datetime

from colander import (
    MappingSchema,
    SchemaNode,
    Bool,
    String,
    OneOf,
    Float,
    Range,
    drop
)
>>>>>>> 9a25f7a1

import gnome
from gnome.persist import validators

from gnome.persist.base_schema import Id, now
<<<<<<< HEAD
from gnome.persist.extend_colander import LocalDateTime, \
    DatetimeValue2dArray, DatetimeValue2dArraySchema, DefaultTupleSchema
=======
from gnome.persist.extend_colander import (LocalDateTime,
                                           DatetimeValue2dArray,
                                           DatetimeValue2dArraySchema,
                                           DefaultTupleSchema)
>>>>>>> 9a25f7a1


class WindTupleSchema(DefaultTupleSchema):

    """
    Schema for each tuple in WindTimeSeries list
    """

    datetime = SchemaNode(LocalDateTime(default_tzinfo=None),
                          default=now,
                          validator=validators.convertible_to_seconds)
<<<<<<< HEAD
    speed = SchemaNode(Float(), default=0, validator=Range(min=0,
                       min_err='wind speed must be greater than or equal to 0'
                       ))
    direction = SchemaNode(Float(), default=0, validator=Range(0, 360,
                           min_err='wind direction must be greater than or equal to 0'
                           ,
                           max_err='wind direction must be less than or equal to 360deg'
                           ))
=======
    speed = SchemaNode(Float(),
                       default=0,
                       validator=Range(min=0, min_err="wind speed must be greater than or equal to 0"))
    direction = SchemaNode(Float(), default=0,
                           validator=Range(0, 360,
                                           min_err="wind direction must be greater than or equal to 0",
                                           max_err="wind direction must be less than or equal to 360deg"))
>>>>>>> 9a25f7a1


class WindTimeSeriesSchema(DatetimeValue2dArraySchema):

    """
    Schema for list of Wind tuples, to make the wind timeseries
    """

    value = WindTupleSchema(default=(datetime.datetime.now(), 0, 0))

    def validator(self, node, cstruct):
        """
        validate wind timeseries numpy array
        """

        validators.no_duplicate_datetime(node, cstruct)
        validators.ascending_datetime(node, cstruct)


class Wind(Id, MappingSchema):

    """
    validate data after deserialize, before it is given back to pyGnome's
    from_dict to set state of object
    """
<<<<<<< HEAD

    description = SchemaNode(String(), default=None, missing=drop)
    latitude = SchemaNode(Float(), default=None, missing=drop)
    longitude = SchemaNode(Float(), default=None, missing=drop)
    name = SchemaNode(String(), default=None, missing=drop)
    source_id = SchemaNode(String(), default=None, missing=drop)
    source_type = SchemaNode(String(),
                             validator=OneOf(gnome.basic_types.wind_datasource._attr),
                             default='undefined', missing='undefined')
    updated_at = SchemaNode(LocalDateTime(), default=None, missing=drop)
=======
    description = SchemaNode(String(), missing=drop)
    latitude = SchemaNode(Float(), missing=drop)
    longitude = SchemaNode(Float(), missing=drop)
    name = SchemaNode(String(), missing=drop)
    source_id = SchemaNode(String(), missing=drop)
    source_type = SchemaNode(
        String(), validator=OneOf(gnome.basic_types.wind_datasource._attr),
        default='undefined', missing='undefined')
    updated_at = SchemaNode(LocalDateTime(), missing=drop)
>>>>>>> 9a25f7a1
    units = SchemaNode(String(), default='m/s')

    timeseries = WindTimeSeriesSchema(missing=drop)
    filename = SchemaNode(String(), missing=drop)


class Tide(Id, MappingSchema):
<<<<<<< HEAD

    filename = SchemaNode(String(), missing=drop)
    yeardata = SchemaNode(String())

=======
    filename = SchemaNode(String(), missing=drop)
    yeardata = SchemaNode(String())
>>>>>>> 9a25f7a1
<|MERGE_RESOLUTION|>--- conflicted
+++ resolved
@@ -1,13 +1,6 @@
 '''
 Created on Feb 26, 2013
 '''
-<<<<<<< HEAD
-
-import datetime
-
-from colander import MappingSchema, SchemaNode, Bool, String, OneOf, \
-    Float, Range, drop
-=======
 import datetime
 
 from colander import (
@@ -20,21 +13,15 @@
     Range,
     drop
 )
->>>>>>> 9a25f7a1
 
 import gnome
 from gnome.persist import validators
 
 from gnome.persist.base_schema import Id, now
-<<<<<<< HEAD
-from gnome.persist.extend_colander import LocalDateTime, \
-    DatetimeValue2dArray, DatetimeValue2dArraySchema, DefaultTupleSchema
-=======
 from gnome.persist.extend_colander import (LocalDateTime,
                                            DatetimeValue2dArray,
                                            DatetimeValue2dArraySchema,
                                            DefaultTupleSchema)
->>>>>>> 9a25f7a1
 
 
 class WindTupleSchema(DefaultTupleSchema):
@@ -46,16 +33,6 @@
     datetime = SchemaNode(LocalDateTime(default_tzinfo=None),
                           default=now,
                           validator=validators.convertible_to_seconds)
-<<<<<<< HEAD
-    speed = SchemaNode(Float(), default=0, validator=Range(min=0,
-                       min_err='wind speed must be greater than or equal to 0'
-                       ))
-    direction = SchemaNode(Float(), default=0, validator=Range(0, 360,
-                           min_err='wind direction must be greater than or equal to 0'
-                           ,
-                           max_err='wind direction must be less than or equal to 360deg'
-                           ))
-=======
     speed = SchemaNode(Float(),
                        default=0,
                        validator=Range(min=0, min_err="wind speed must be greater than or equal to 0"))
@@ -63,7 +40,6 @@
                            validator=Range(0, 360,
                                            min_err="wind direction must be greater than or equal to 0",
                                            max_err="wind direction must be less than or equal to 360deg"))
->>>>>>> 9a25f7a1
 
 
 class WindTimeSeriesSchema(DatetimeValue2dArraySchema):
@@ -89,28 +65,16 @@
     validate data after deserialize, before it is given back to pyGnome's
     from_dict to set state of object
     """
-<<<<<<< HEAD
 
-    description = SchemaNode(String(), default=None, missing=drop)
-    latitude = SchemaNode(Float(), default=None, missing=drop)
-    longitude = SchemaNode(Float(), default=None, missing=drop)
-    name = SchemaNode(String(), default=None, missing=drop)
-    source_id = SchemaNode(String(), default=None, missing=drop)
-    source_type = SchemaNode(String(),
-                             validator=OneOf(gnome.basic_types.wind_datasource._attr),
-                             default='undefined', missing='undefined')
-    updated_at = SchemaNode(LocalDateTime(), default=None, missing=drop)
-=======
     description = SchemaNode(String(), missing=drop)
     latitude = SchemaNode(Float(), missing=drop)
     longitude = SchemaNode(Float(), missing=drop)
     name = SchemaNode(String(), missing=drop)
     source_id = SchemaNode(String(), missing=drop)
-    source_type = SchemaNode(
-        String(), validator=OneOf(gnome.basic_types.wind_datasource._attr),
-        default='undefined', missing='undefined')
+    source_type = SchemaNode(String(),
+                             validator=OneOf(gnome.basic_types.wind_datasource._attr),
+                             default='undefined', missing='undefined')
     updated_at = SchemaNode(LocalDateTime(), missing=drop)
->>>>>>> 9a25f7a1
     units = SchemaNode(String(), default='m/s')
 
     timeseries = WindTimeSeriesSchema(missing=drop)
@@ -118,12 +82,5 @@
 
 
 class Tide(Id, MappingSchema):
-<<<<<<< HEAD
-
-    filename = SchemaNode(String(), missing=drop)
-    yeardata = SchemaNode(String())
-
-=======
-    filename = SchemaNode(String(), missing=drop)
-    yeardata = SchemaNode(String())
->>>>>>> 9a25f7a1
+    filename = SchemaNode( String(), missing=drop)
+    yeardata = SchemaNode( String() )