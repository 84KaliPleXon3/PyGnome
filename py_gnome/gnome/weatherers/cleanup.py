'''
oil removal from various cleanup options
add these as weatherers
'''
from datetime import timedelta
import copy

import numpy as np
from colander import (SchemaNode, Float, String, drop, Range)

from gnome.basic_types import oil_status, fate as bt_fate
from gnome.weatherers import Weatherer
from gnome.environment.wind import WindSchema
from gnome.environment import Waves

from .core import WeathererSchema
from .. import _valid_units

import unit_conversion as uc
from gnome.environment.water import WaterSchema
from gnome.persist.base_schema import GeneralGnomeObjectSchema
from gnome.environment.gridded_objects_base import VectorVariableSchema
from gnome.movers.movers import ProcessSchema
from gnome.environment.waves import WavesSchema
from gnome.persist.extend_colander import LocalDateTime
from gnome.persist.validators import convertible_to_seconds


class RemoveMass(object):
    '''
    create a mixin for mass removal. These methods are used by CleanUpBase and
    also by manual_beaching.
    '''
    # todo: following is same as Spill code so rework to make it DRY
    valid_vol_units = _valid_units('Volume')
    valid_mass_units = _valid_units('Mass')

    def _get_mass(self, substance, amount, units):
        '''
        return 'amount' in units of 'kg' for specified substance
        uses the density corresponding with API temperature
        '''
        if units in self.valid_mass_units:
            rm_mass = uc.convert('Mass', units, 'kg', amount)
        else:
            # amount must be in volume units
            water_temp = self.water.get('temperature')
            rho = substance.density_at_temp(water_temp)
            rm_vol = uc.convert('Volume', units, 'm^3', amount)

            rm_mass = rho * rm_vol

        return rm_mass

    def _set__timestep(self, time_step, model_time):
        '''
        For cleanup operations we may know the start time pretty precisely.
        Use this to set _timestep to less than time_step resolution. Mostly
        done for testing right now so if XXX amount is skimmed between
        active_start and active_stop, the rate * duration gives the correct
        amount. Object must be active before invoking this, else
        self._timestep will give invalid results
        '''
        if not self.active:
            return

        self._timestep = time_step
        dt = timedelta(seconds=time_step)

        if (model_time < self.active_start):
            self._timestep = \
                time_step - (self.active_start -
                             model_time).total_seconds()

        if (self.active_stop < model_time + dt):
            self._timestep = (self.active_stop -
                              model_time).total_seconds()

    def prepare_for_model_step(self, sc, time_step, model_time):
        '''
        Do sub timestep resolution here so numbers add up correctly
        Mark LEs to be skimmed - do them in order right now. Assume all LEs
        that are released together will be skimmed together since they would
        be closer to each other in position.

        Assumes: there is more mass in water than amount of mass to be
        skimmed. The LEs marked for Skimming are marked only once -
        code checks to see if any LEs are marked for skimming and if
        none are found, it marks them.
        '''
        if not self.on:
            self._active = False
            return

        if (model_time + timedelta(seconds=time_step) > self.active_start and
                self.active_stop > model_time):
            self._active = True
        else:
            self._active = False

        self._set__timestep(time_step, model_time)


class CleanUpBase(RemoveMass, Weatherer):
    '''
    Just need to add a few internal methods for Skimmer + Burn common code
    Currently defined as a base class.
    '''
    def __init__(self, **kwargs):
        '''
        add 'frac_water' to array_types and pass **kwargs to base class
        __init__ using super
        '''
        self._efficiency = None
        self.efficiency = kwargs.pop("efficiency", 1.0)

        super(CleanUpBase, self).__init__(**kwargs)

        self.array_types.update({'frac_water'})

    @property
    def efficiency(self):
        return self._efficiency

    @efficiency.setter
    def efficiency(self, value):
        '''
            Update efficiency.

            - Efficiency can be None since it indicates that we use wind
              to compute efficiency.
            - If efficiency is not None, it must be a number greater than
              or equal to 0.0 and less than or equal to 1.0.
        '''
        if value is None:
            self._efficiency = value
        else:
            valid = np.logical_and(value >= 0, value <= 1)
            self._efficiency = np.where(valid, value, self._efficiency).astype('float')

    def _get_substance(self, sc):
        '''
        return a single substance - cleanup operations only know about the
        total amount removed. Unclear how to assign this to multiple substances
        For now, just log an error if more than one substance present
        '''
        substance = sc.get_substances(complete=False)
        if len(substance) > 1:
            self.logger.error('Found more than one type of Oil '
                              '- not supported. Results will be incorrect')
        return substance[0]

    def _update_LE_status_codes(self,
                                sc,
                                new_status,
                                substance,
                                mass_to_remove,
                                oilwater_mix=True):
        '''
        Need to mark LEs to 'new_status'. It updates the 'fate_status' for
        'surface_weather' LEs. Mark LEs based on mass.
        Mass to remove is assumed to be the oil/water mixture by default
        (oilwater_mix=True) so we need to find the oil_amount given the
        water_frac:

            volume = sc['mass']/API_density
            (1 - sc['frac_water']) * oil_water_vol = volume
            oil_water_vol = volume / (1 - sc['frac_water'])

        Now, do a cumsum of oil_water_mass and find where
            np.cumsum(oil_water_vol) >= vol_to_remove
        and change the status_codes of these LEs. Can just as easily multiple
        everything by API_density to get
            np.cumsum(oil_water_mass) >= mass_to_remove
            mass_to_remove = sc['mass'] / (1 - sc['frac_water'])
        This is why the input is 'mass_to_remove' instead of 'vol_to_remove'
        - less computation

        Note: For ChemicalDispersion, the mass_to_remove is not the mass of the
            oil/water mixture, but the mass of the oil. Use the oilwater_mix
            flag to indicate this is the case.
        '''
        arrays = {'fate_status', 'mass', 'frac_water'}
        data = sc.substancefatedata(substance, arrays, 'surface_weather')
        curr_mass = data['mass']

        if oilwater_mix:
            # create a mass array of oil/water mixture and use this when
            # marking LEs for removal
            curr_mass = curr_mass / (1 - data['frac_water'])

        # (1 - frac_water) * mass_to_remove
        if mass_to_remove >= curr_mass.sum():
            data['fate_status'][:] = new_status

            self.logger.warning('{0} insufficient mass released for cleanup'
                                .format(self._pid))
            self.logger.warning('{0} marked ALL ({1}) LEs, total mass: {2}'
                                .format(self._pid,
                                        len(data['fate_status']),
                                        data['mass'].sum()))
        else:
            # sum up mass until threshold is reached, find index where
            # total_mass_removed is reached or exceeded
            ix = np.where(np.cumsum(curr_mass) >= mass_to_remove)[0][0]
            # change status for elements upto and including 'ix'
            data['fate_status'][:ix + 1] = new_status

            self.logger.debug('{0} marked {1} LEs with mass: {2}'
                              .format(self._pid, ix, data['mass'][:ix].sum()))

        sc.update_from_fatedataview(fate_status='surface_weather')

    def _avg_frac_oil(self, data):
        '''
        find weighted average of frac_water array, return (1 - avg_frac_water)
        since we want the average fraction of oil in this data
        '''
        if data['mass'].sum() > 0:
            avg_frac_water = ((data['mass'] * data['frac_water']).
                              sum())/data['mass'].sum()
        else:
            avg_frac_water = 0
            self.logger.warning('{0} set avg_frac_water = ({1}), '
                                'total mass: {2}'
                                .format(self._pid,
                                        avg_frac_water,
                                        data['mass'].sum()))

        return (1 - avg_frac_water)


class SkimmerSchema(WeathererSchema):
    amount = SchemaNode(
        Float(), save=True, update=True
    )
    units = SchemaNode(
        String(), save=True, update=True
    )
    efficiency = SchemaNode(
        Float(), save=True, update=True
    )
    water = WaterSchema(
        missing=drop, save=True, update=True, save_reference=True
    )


class Skimmer(CleanUpBase):

    _schema = SkimmerSchema

    def __init__(self,
                 amount,
                 units,
                 efficiency,
                 active_start,
                 active_stop,
                 water=None,
                 **kwargs):
        '''
        initialize Skimmer object - calls base class __init__ using super()
        active_start and active_stop time are required
        cleanup operations must have a valid datetime - cannot use -inf and inf
        active_start/active_stop is used to get the mass removal rate
        '''
        self.water = water

        super(Skimmer, self).__init__(active_start=active_start,
                                      active_stop=active_stop,
                                      efficiency=efficiency,
                                      **kwargs)
        self._units = None
        self.amount = amount
        self.units = units

        # get the rate as amount/sec, use this to compute amount at each step
        # set in prepare_for_model_run()
        self._rate = None

        # let prepare_for_model_step set timestep to use when active_start or
        # active_stop is between a timestep. Generally don't do subtimestep
        # resolution; however, in this case we want numbers to add up correctly
        self._timestep = 0.0

        if self.units is None:
            raise TypeError('Need valid mass or volume units for amount')

    def _validunits(self, value):
        'checks if units are either valid_vol_units or valid_mass_units'
        if value in self.valid_vol_units or value in self.valid_mass_units:
            return True
        return False

    @property
    def units(self):
        'return units for amount skimmed'
        return self._units

    @units.setter
    def units(self, value):
        if self._validunits(value):
            self._units = value
        else:
            self.logger.warn('{0} are not valid volume or mass units. '
                             'Not updated'
                             .format(value))

    def prepare_for_model_run(self, sc):
        '''
        no need to call base class since no new array_types were added
        '''
        self._rate = self.amount/(self.active_stop -
                                  self.active_start).total_seconds()
        if self.on:
            sc.mass_balance['skimmed'] = 0.0

    def prepare_for_model_step(self, sc, time_step, model_time):
        '''
        Do sub timestep resolution here so numbers add up correctly
        Mark LEs to be skimmed - do them in order right now. Assume all LEs
        that are released together will be skimmed together since they would
        be closer to each other in position.

        Assumes: there is more mass in water than amount of mass to be
        skimmed. The LEs marked for Skimming are marked only once -
        code checks to see if any LEs are marked for skimming and if
        none are found, it marks them.
        '''
        super(Skimmer, self).prepare_for_model_step(sc, time_step, model_time)
        if not self.active:
            return

        # if active, setup timestep correctly
        if (sc['fate_status'] == bt_fate.skim).sum() == 0:
            substance = self._get_substance(sc)
            total_mass_removed = (self._get_mass(substance, self.amount,
                                                 self.units) *
                                  self.efficiency)

            self._update_LE_status_codes(sc,
                                         bt_fate.skim | bt_fate.surface_weather,
                                         substance, total_mass_removed)

    def _mass_to_remove(self, substance):
        '''
        use density at 15C, ie corresponding with API to do mass/volume
        conversion
        '''
        amount = self._rate * self._timestep
        rm_mass = self._get_mass(substance, amount, self.units)

        return rm_mass

    def weather_elements(self, sc, time_step, model_time):
        '''
        Assumes there is only ever 1 substance being modeled!
        remove mass equally from LEs marked to be skimmed
        '''
        if not self.active:
            return

        if len(sc) == 0:
            return

        for substance, data in sc.itersubstancedata(self.array_types,
                                                    fate_status='skim'):
            if len(data['mass']) is 0:
                continue

            rm_amount = self._rate * self._avg_frac_oil(data) * self._timestep
            rm_mass = self._get_mass(substance,
                                     rm_amount,
                                     self.units) * self.efficiency

            total_mass = data['mass'].sum()
            rm_mass_frac = min(rm_mass / total_mass, 1.0)
            rm_mass = rm_mass_frac * total_mass

            # if elements are also evaporating following could be true
            # need to include weathering for skimmed particles, then test and
            # add if following is required.
            # if rm_mass_frac > 1:
            #     rm_mass_frac = 1.0

            data['mass_components'] = \
                (1 - rm_mass_frac) * data['mass_components']
            data['mass'] = data['mass_components'].sum(1)

            sc.mass_balance['skimmed'] += rm_mass
            self.logger.debug('{0} amount skimmed for {1}: {2}'
                              .format(self._pid, substance.name, rm_mass))

        sc.update_from_fatedataview(fate_status='skim')


class BurnSchema(WeathererSchema):
    area = SchemaNode(
        Float(), save=True, update=True
    )
    thickness = SchemaNode(
        Float(), save=True, update=True
    )
    area_units = SchemaNode(
        String(), save=True, update=True
    )
    thickness_units = SchemaNode(
        String(), save=True, update=True
    )
    _oilwater_thickness = SchemaNode(
        Float(), missing=drop, save=True, update=True
    )
    _oilwater_thick_burnrate = SchemaNode(
        Float(), missing=drop, save=True, update=True
    )
    _oil_vol_burnrate = SchemaNode(
        Float(), missing=drop, save=True, update=True
    )
    efficiency = SchemaNode(
        Float(), missing=None, save=True, update=True
    )
    wind = GeneralGnomeObjectSchema(
        acceptable_schemas=[WindSchema, VectorVariableSchema],
        missing=drop, save=True, update=True, save_reference=True
    )
    water = WaterSchema(
        missing=drop, save=True, update=True, save_reference=True
    )
    active_stop = SchemaNode(
        LocalDateTime(),
        missing=drop, validator=convertible_to_seconds,
        save=False, update=True
    )


class Burn(CleanUpBase):
    _schema = BurnSchema

    # save active_stop once burn duration is known - not update able but is
    # returned in webapi json_ so make it readable

    valid_area_units = _valid_units('Area')
    valid_length_units = _valid_units('Length')

    def __init__(self,
                 area,
                 thickness,
                 active_start,
                 area_units='m^2',
                 thickness_units='m',
                 efficiency=1.0,
                 wind=None,
                 water=None,
                 **kwargs):
        '''
        Set the area of boomed oil to be burned.
        Cleanup operations must have a valid datetime for active_start,
        cannot use -inf. Cannot set active_stop - burn automatically stops
        when oil/water thickness reaches 2mm.

        :param float area: area of boomed oil/water mixture to burn
        :param float thickness: thickness of boomed oil/water mixture
        :param datetime active_start: time when the burn starts
        :param str area_units: default is 'm^2'
        :param str thickness_units: default is 'm'
        :param float efficiency: burn efficiency, must be greater than 0 and
            less than or equal to 1.0
        :param wind: gnome.environment.Wind object. Only used to set
            efficiency if efficiency is None. Efficiency is defined as:
            1 - 0.07 * wind.get_value(model_time)
            where wind.get_value(model_time) is value of wind at model_time

        Kwargs passed onto base class:

        :param str name: name of object
        :param bool on: whether object is on or not for the run

        '''
        if 'active_stop' in kwargs:
            # user cannot set 'active_stop'
            kwargs.pop('active_stop')

        super(Burn, self).__init__(active_start=active_start,
                                   efficiency=efficiency,
                                   **kwargs)

        # initialize user units to valid units - setters following this will
        # initialize area_units and thickness_units per input values
        self._area_units = 'm^2'
        self._thickness_units = 'm'

        # thickness of burned/boomed oil which is updated at each timestep
        # this will be set once we figure out how much oil will be burned
        # in prepare_for_model_step()
        self._oilwater_thickness = None  # in SI units
        self._min_thickness = 0.002      # stop burn threshold in SI 2mm

        # following are set once LEs are marked for burn
        self._burn_constant = 0.000058
        self._oilwater_thick_burnrate = None
        self._oil_vol_burnrate = None   # burn rate of only the oil

        # validate user units before setting _area_units/_thickness_units
        self._thickness = thickness
        self.area = area

        # setters will validate the units
        self.area_units = area_units
        self.thickness_units = thickness_units
        self.wind = wind
        self.water = water

        # initialize rates and active_stop based on frac_water = 0.0
        self._init_rate_duration()

    @property
    def area_units(self):
        return self._area_units

    @area_units.setter
    def area_units(self, value):
        '''
        value must be one of the valid units given in valid_area_units
        '''
        if value not in self.valid_area_units:
            e = uc.InvalidUnitError((value, 'Area'))
            self.logger.error(e.message)
            raise e
        else:
            self._area_units = value

    @property
    def active_start(self):
        return self._active_start

    @active_start.setter
    def active_start(self, value):
        self._active_start = value
        self._init_rate_duration()

    @property
    def thickness(self):
        return self._thickness

    @thickness.setter
    def thickness(self, value):
        '''
        1. log a warning if thickness in SI units is less than _min_thickness
        2. if thickness changes, invoke _init_rate_duration() to reset
           active_stop - more important for UI so it reflects the correct
           duration.
        '''
        self._thickness = value
        self._log_thickness_warning()
        self._init_rate_duration()

    def _log_thickness_warning(self):
        '''
        when thickness or thickness_units are updated, check to see that the
        value in SI units is > _min_thickness. If it is not, then log a
        warning
        '''
        if (uc.Convert('Length', self.thickness_units, 'm',
                       self.thickness) <= self._min_thickness):
            msg = ("thickness of {0} {1}, is less than min required {2} m."
                   " Burn will not occur"
                   .format(self.thickness,
                           self.thickness_units,
                           self._min_thickness))
            self.logger.warning(msg)

    @property
    def thickness_units(self):
        return self._thickness_units

    @thickness_units.setter
    def thickness_units(self, value):
        '''
        value must be one of the valid units given in valid_length_units
        also reset active_stop()
        '''
        if value not in self.valid_length_units:
            e = uc.InvalidUnitError((value, 'Length'))
            self.logger.error(e.message)
            raise e

        self._thickness_units = value
        self._init_rate_duration()

        # if thickness in these units is < min required, log a warning
        self._log_thickness_warning()

    def prepare_for_model_run(self, sc):
        '''
        resets internal _oilwater_thickness variable to initial thickness
        specified by user and active_stop to 'inf' again.
        initializes sc.mass_balance['burned'] = 0.0
        '''
        self._init_rate_duration()

        if self.on:
            sc.mass_balance['burned'] = 0.0

    def prepare_for_model_step(self, sc, time_step, model_time):
        '''
        1. set 'active' flag based on active_start, and model_time
        2. Mark LEs to be burned - do them in order right now. Assume all LEs
           that are released together will be burned together since they would
           be closer to each other in position.
           Assumes: there is more mass in water than amount of mass to be
           burned. The LEs marked for Burning are marked only once -
           during the very first step that the object becomes active
        '''
        super(Burn, self).prepare_for_model_step(sc, time_step, model_time)
        if not self.active:
            return

        # if initial oilwater_thickness is < _min_thickness, then stop
        # don't want to deal with active_start being equal to active_stop, need
        # this incase user sets a bad initial value
        if self._oilwater_thickness <= self._min_thickness:
            self._active = False
            return

        # only when it is active, update the status codes
        if (sc['fate_status'] == bt_fate.burn).sum() == 0:
            substance = self._get_substance(sc)

            _si_area = uc.Convert('Area', self.area_units, 'm^2', self.area)
            _si_thickness = uc.Convert('Length', self.thickness_units, 'm',
                                       self.thickness)

            mass_to_remove = (self.efficiency *
                              self._get_mass(substance,
                                             _si_area * _si_thickness, 'm^3'))

            self._update_LE_status_codes(sc, bt_fate.burn,
                                         substance, mass_to_remove)

            self._set_burn_params(sc, substance)

            # set timestep after active stop is set
            self._set__timestep(time_step, model_time)

    def _init_rate_duration(self, avg_frac_oil=1):
        '''
        burn duration based on avg_frac_oil content for LEs marked for burn
        __init__ invokes this to initialize all parameters assuming
        frac_water = 0.0
        '''
        # burn rate constant is defined as a thickness rate in m/sec
        _si_area = uc.Convert('Area', self.area_units, 'm^2', self.area)

        # rate if efficiency is 100 %
        self._oilwater_thick_burnrate = self._burn_constant * avg_frac_oil
        self._oil_vol_burnrate = (self._burn_constant *
                                  avg_frac_oil ** 2 *
                                  _si_area)

        # burn duration is known once rate is known
        # reset current thickness to initial thickness whenever model is rerun
        self._oilwater_thickness = uc.Convert('Length',
                                              self.thickness_units, 'm',
                                              self.thickness)

        burn_duration = ((self._oilwater_thickness - self._min_thickness) /
                         self._oilwater_thick_burnrate)

        self.active_stop = (self.active_start +
                            timedelta(seconds=burn_duration))

    def _set_burn_params(self, sc, substance):
        '''
        Once LEs are marked for burn, the frac_water does not change
        set burn rate for oil/water thickness, as well as volume burn rate for
        oil:

        If data contains LEs marked for burning, then:

            avg_frac_oil = mass_weighed_avg(1 - data['frac_water'])
            _oilwater_thick_burnrate = 0.000058 * avg_frac_oil
            _oil_vol_burnrate = _oilwater_thick_burnrate * avg_frac_oil * area

        The burn duration is also known if efficiency is constant. However, if
        efficiency is based on variable wind, then duration cannot be computed.
        '''
        # once LEs are marked for burn, they do not weather. The
        # frac_water content will not change - let's find total_mass_rm,
        # burn_duration and rate since that is now known
        data = sc.substancefatedata(substance, {'mass', 'frac_water'},
                                    'burn')
        avg_frac_oil = self._avg_frac_oil(data)
        self._init_rate_duration(avg_frac_oil)

    def _set_efficiency(self, points, model_time):
        '''
        return burn efficiency either from efficiency attribute or computed
        from wind
        '''
        if self.efficiency is None and self.wind is None:
            self.logger.error("Set the 'efficiency' or provide 'wind' "
                              "object so efficiency can be computed. "
                              "Else using 100% efficiency")

            self.efficiency = 1.0

        if self.efficiency is None:
            # get it from wind
            ws = self.wind.get_value(points, model_time)
            self.efficiency = np.where(ws > (1. / 0.07), 0, 1 - 0.07 * ws)

    def weather_elements(self, sc, time_step, model_time):
        '''
        1. figure out the mass to remove for current timestep based on rate and
           efficiency. Find fraction of total mass and remove equally from all
           'mass_components' of LEs marked for burning.
        2. update 'mass' array and the amount burned in mass_balance dict
        3. append to _burn_duration for each timestep
        '''
        if not self.active or len(sc) == 0:
            return

        for substance, data in sc.itersubstancedata(self.array_types, fate_status='burn'):
            if len(data['mass']) is 0:
                continue

            points = sc['positions']
            self._set_efficiency(points, model_time)

            # scale rate by efficiency
            # this is volume of oil burned - need to get mass from this
            vol_oil_burned = (self._oil_vol_burnrate *
                              self.efficiency *
                              self._timestep)

            rm_mass = self._get_mass(substance, vol_oil_burned, 'm^3')
            if rm_mass > data['mass'].sum():
                rm_mass = data['mass'].sum()

            rm_mass_frac = rm_mass / data['mass'].sum()

            data['mass_components'] = ((1 - rm_mass_frac) *
                                       data['mass_components'])
            data['mass'] = data['mass_components'].sum(1)

            # new thickness of oil/water mixture
            # decided not to update thickness, just use burn rate and duration
            # self._oilwater_thickness -= (self._oilwater_thick_burnrate *
            #                              self._timestep)

            sc.mass_balance['burned'] += rm_mass
            self.logger.debug('{0} amount burned for {1}: {2}'
                              .format(self._pid, substance.name, rm_mass))

        sc.update_from_fatedataview(fate_status='burn')


class ChemicalDispersionSchema(WeathererSchema):
    fraction_sprayed = SchemaNode(
        Float(), validator=Range(0, 1.0), save=True, update=True
    )
    efficiency = SchemaNode(
        Float(), missing=drop, validator=Range(0, 1.0),
        save=True, update=True
    )
    _rate = SchemaNode(
        Float(), missing=drop, save=True, update=True
    )
    waves = WavesSchema(
        missing=drop, save=True, update=True, save_reference=True
    )


class ChemicalDispersion(CleanUpBase):
    _schema = ChemicalDispersionSchema

    def __init__(self,
                 fraction_sprayed,
                 active_start,
                 active_stop,
                 waves=None,
                 efficiency=1.0,
                 **kwargs):
        '''
        another mass removal mechanism. The volume specified gets dispersed
        with efficiency based on wave conditions.

        :param volume: volume of oil (not oil/water?) applied with surfactant
        :type volume: float
        :param units: volume units
        :type units: str
        :param active_start: start time of operation
        :type active_start: datetime
        :param active_stop: stop time of operation
        :type active_stop: datetime
        :param waves: waves object - query to get height. It must contain
            get_value() method. Default is None to support object creation by
            WebClient before a waves object is defined
        :type waves: an object with same interface as gnome.environment.Waves

        Optional Argument: Either efficiency or waves must be set before
        running the model. If efficiency is not set, then use wave height to
        estimate an efficiency

        :param efficiency: efficiency of operation.
        :type efficiency: float between 0 and 1

        remaining kwargs include 'on' and 'name' and these are passed to base
        class via super
        '''
        super(ChemicalDispersion, self).__init__(active_start=active_start,
                                                 active_stop=active_stop,
                                                 efficiency=efficiency,
                                                 **kwargs)

        # fraction_sprayed must be > 0 and <= 1.0
        self.fraction_sprayed = fraction_sprayed
        self.waves = waves

        # rate is set the first timestep in which the object becomes active
        self._rate = None

        # fixme: this note was here: since efficiency can also be set - do not
        #        make_default_refs but we need waves!
        # we need a way to override efficiency, rather than disabling
        # default-refs but the current code sets the efficiency attribute
        # from waves.. maybe a static_efficiency property -- if it is not None,
        # then it is used, rather than any computation being made.
        self.make_default_refs = False if efficiency else True

    def prepare_for_model_run(self, sc):
        '''
        reset _rate to None. It gets set when LEs are marked to be dispersed.
        '''
        self._rate = None
        if self.on:
            sc.mass_balance['chem_dispersed'] = 0.0

    def prepare_for_model_step(self, sc, time_step, model_time):
        '''
        1. invoke base class method (using super) to set active flag
        2. mark LEs for removal
        3. set internal _rate attribute for mass removal [kg/sec]
        '''
        super(ChemicalDispersion, self).prepare_for_model_step(sc,
                                                               time_step,
                                                               model_time)
        if not self.active:
            return

        # only when it is active, update the status codes
        self._set__timestep(time_step, model_time)
        if (sc['fate_status'] == bt_fate.disperse).sum() == 0:
            substance = self._get_substance(sc)
            #mass = sum([spill.get_mass() for spill in sc.spills])
            mass = 0
            for spill in sc.spills:
                if spill.on:
                    mass += spill.get_mass()

            # rm_total_mass_si = mass * self.fraction_sprayed
            rm_total_mass_si = mass * self.fraction_sprayed * self.efficiency

            # the mass to remove is actual oil mass not mass of oil/water
            # mixture
            self._update_LE_status_codes(sc, bt_fate.disperse,
                                         substance, rm_total_mass_si,
                                         oilwater_mix=False)
            self._rate = \
                (rm_total_mass_si /
                 (self.active_stop - self.active_start).total_seconds())

    def _set_efficiency(self, points, model_time):
        if self.efficiency is None:
            # if wave height > 6.4 m, we get negative results - log and
            # reset to 0 if this occurs
            # can efficiency go to 0? Is there a minimum threshold?
            w = 0.3 * self.waves.get_value(points, model_time)[0]
            efficiency = (0.241 + 0.587*w - 0.191*w**2 +
                          0.02616*w**3 - 0.0016 * w**4 -
                          0.000037*w**5)
            np.clip(efficiency, 0, None)
            self.efficiency = efficiency

    def weather_elements(self, sc, time_step, model_time):
        'for now just take away 0.1% at every step'
        if self.active and len(sc) > 0:
            for substance, data in sc.itersubstancedata(self.array_types,
                                                        fate_status='disperse'):
                if len(data['mass']) is 0:
                    continue

                points = sc['positions']
                self._set_efficiency(points, model_time)

                # rm_mass = self._rate * self._timestep * self.efficiency
                rm_mass = self._rate * self._timestep  # rate includes efficiency

                total_mass = data['mass'].sum()
                rm_mass_frac = min(rm_mass / total_mass, 1.0)
                rm_mass = rm_mass_frac * total_mass

                data['mass_components'] = \
                    (1 - rm_mass_frac) * data['mass_components']
                data['mass'] = data['mass_components'].sum(1)

                sc.mass_balance['chem_dispersed'] += rm_mass
                self.logger.debug('{0} amount chemically dispersed for '
                                  '{1}: {2}'
                                  .format(self._pid, substance.name, rm_mass))

<<<<<<< HEAD
            sc.update_from_fatedataview(fate_status='disperse')

    def update_from_dict(self, data):
        if 'efficiency' not in data:
            setattr(self, 'efficiency', None)
        super(ChemicalDispersion, self).update_from_dict(data)

    def serialize(self, json_='webapi'):
        """
        'wind'/'waves' property is saved as references in save file
        need to add serialized object for 'webapi'. Burn could have 'wind' and
        ChemicalDispersion could have 'waves'.
        """
        serial = super(ChemicalDispersion, self).serialize(json_)

        if json_ == 'webapi':
            if self.waves is not None:
                serial['waves'] = self.waves.serialize(json_)
        return serial

    @classmethod
    def deserialize(cls, json_):
        """
        ChemicalDispersion could include 'waves'.
        """
        schema = cls._schema()
        _to_dict = schema.deserialize(json_)
        if 'waves' in json_ and json_['waves'] is not None:
            _to_dict['waves'] = Waves.deserialize(json_['waves'])

        return _to_dict
=======
            sc.update_from_fatedataview(fate='disperse')
>>>>>>> 36fa3908
<|MERGE_RESOLUTION|>--- conflicted
+++ resolved
@@ -908,7 +908,6 @@
                                   '{1}: {2}'
                                   .format(self._pid, substance.name, rm_mass))
 
-<<<<<<< HEAD
             sc.update_from_fatedataview(fate_status='disperse')
 
     def update_from_dict(self, data):
@@ -939,7 +938,4 @@
         if 'waves' in json_ and json_['waves'] is not None:
             _to_dict['waves'] = Waves.deserialize(json_['waves'])
 
-        return _to_dict
-=======
-            sc.update_from_fatedataview(fate='disperse')
->>>>>>> 36fa3908
+        return _to_dict