--- conflicted
+++ resolved
@@ -49,18 +49,9 @@
         A0 = np.pi*(k2**4/k1**2)*(((n_LE*V0)**5*g*dbuoy)/(nu_h2o**2))**(1./6.)
         '''
         self._check_relative_bouyancy(relative_bouyancy)
-<<<<<<< HEAD
-        out[:] = (np.pi*(self.spreading_const[1]**4/self.spreading_const[0]**2)
-                  * (((init_volume)**5*constants['gravity']*relative_bouyancy) /
-                     (water_viscosity**2))**(1./6.))
-
-        if np.isscalar(init_volume):
-            out = out[0]
-=======
         out = (np.pi*(self.spreading_const[1]**4/self.spreading_const[0]**2)
-               * (((init_volume)**5*constants['g']*relative_bouyancy) /
+               * (((init_volume)**5*constants['gravity']*relative_bouyancy) /
                   (water_viscosity**2))**(1./6.))
->>>>>>> 8f0f14e6
 
         return out
 
