'''
oil removal from various cleanup options
add these as weatherers
'''
from __future__ import division

import datetime
import copy
import unit_conversion as uc
import json
import os
import logging

from colander import (drop, SchemaNode, MappingSchema, Integer, Float, String, OneOf)

from gnome.weatherers import Weatherer
from gnome.utilities.serializable import Serializable, Field
from gnome.persist.extend_colander import LocalDateTime, DefaultTupleSchema, NumpyArray
from gnome.persist import validators, base_schema

from gnome.weatherers.core import WeathererSchema
from gnome import _valid_units


# define valid units at module scope because the Schema and Object both use it
_valid_dist_units = _valid_units('Length')
_valid_vel_units = _valid_units('Velocity')
_valid_vol_units = _valid_units('Volume')
_valid_dis_units = _valid_units('Discharge')

class OnSceneTupleSchema(DefaultTupleSchema):
    start = SchemaNode(LocalDateTime(default_tzinfo=None),
                       validator=validators.convertible_to_seconds)

    stop = SchemaNode(LocalDateTime(default_tzinfo=None),
                       validator=validators.convertible_to_seconds)

class OnSceneTimeSeriesSchema(NumpyArray):
    value = OnSceneTupleSchema()

    def validator(self, node, cstruct):
        '''
        validate on-scene timeseries list 
        '''
        validators.no_duplicate_datetime(node, cstruct)
        validators.ascending_datetime(node, cstruct)

class ResponseSchema(WeathererSchema):
    timeseries = OnSceneTimeSeriesSchema()

class Response(Weatherer, Serializable):

    def __init__(self, **kwargs):
        super(Response, self).__init__(**kwargs)
        self._report = []

    def _get_thickness(self, sc):
        oil_thickness = 0.0
        substance = self._get_substance(sc)
        if sc['area'].any() > 0:
            volume_emul = (sc['mass'].mean() / substance.get_density()) / (1.0 - sc['frac_water'].mean())
            oil_thickness = volume_emul / sc['area'].mean()

        return uc.convert('Length', 'meters', 'inches', oil_thickness)

    @property
    def units(self):
        return self._units

    @units.setter
    def units(self, u_dict):
        for prop, unit in u_dict.iteritems():
            if prop in self._units_type:
                if unit not in self._units_type[prop][1]:
                    msg = ("{0} are invalid units for {1}."
                           "Ignore it".format(unit, prop))
                    self.logger.error(msg)
                    raise uc.InvalidUnitError(msg)

            self._units[prop] = unit

    def get(self, attr, unit=None):
        val = getattr(self, attr)
        if unit is None:
            if (attr not in self._si_units or
                    self._is_units[attr] == self.units[attr]):
                return val
            else:
                unit = self._si_units[attr]

        if unit in self._units_type[attr][1]:
            return uc.convert(self._units_type[attr][0], self.units[attr],
                             unit, val)
        else:
            ex = uc.InvalidUnitError((unit, self._units_type[attr][0]))
            self.logger.error(str(ex))
            raise ex

    def set(self, attr, value, unit):
        if unit not in self._units_type[attr][0]:
            raise uc.InvalidUnitError((unit, self._units_type[attr][0]))

        setattr(self, attr, value)
        self.units[attr] = unit

    def _is_active(self, model_time, time_step):
        for t in self.timeseries:
            if model_time >= t[0] and model_time + datetime.timedelta(seconds=time_step / 2) <= t[1]:
                return True

        return False

    def _setup_report(self, sc):
        if 'report' not in sc:
            sc.report = {}

        sc.report[self.id] = []
        self.report = sc.report[self.id]

    def _get_substance(self, sc):
        '''
        return a single substance - recovery options only know about the
        total amount removed. Unclear how to assign this to multiple substances
        for now, just log an error if more than one substance is present
        '''
        substance = sc.get_substances(complete=False)
        if len(substance) > 1:
            self.logger.error('Found more than one type of oil '
                              '- not supported. Results with be incorrect')

        return substance[0]
    def _remove_mass_simple(self, data, amount):
        total_mass = data['mass'].sum()
        rm_mass_frac = min(amount / total_mass, 1.0)
        data['mass_components'] = \
                (1 - rm_mass_frac) * data['mass_components']
        data['mass'] = data['mass_components'].sum(1)


class Platform(Serializable):
    base_dir = os.path.dirname(__file__)
    with open(os.path.join(base_dir, 'platforms.json'), 'r') as f:
        _types = json.load(f)
        _types['vessel'] = dict(zip([t['name'] for t in _types['vessel']], _types['vessel']))
        _types['aircraft'] = dict(zip([t['name'] for t in _types['aircraft']], _types['aircraft']))

    def __init__(self,
                 type_,
                 kind=None,
                 **kwargs):

        dts = {'hours': ['max_op_time', ],
               'minutes': ['taxi_time_landing', 'taxi_time_takeoff', 'dispersant_load', 'fuel_load', 'u_turn_time', 'staging_area_brief']
               }
        if kwargs is None:
            if kind is None:
                n = 'Typical Large Vessel' if type_ == 'vessel' else 'Test Platform'
                for k, attr in Platform._types[type_][n]:
                    setattr(self, k, attr)
        else:
            if kind is not None:
                for k, attr in Platform._types[type_][kind]:
                    setattr(self, k, attr)
            for k, attr in kwargs:
                setattr(self, k, attr)
        self.type = type_

        if self.type == 'aircraft':
            self._all_states = {'cascade': 'refuel',
                                'refuel': 'reload',
                                'reload': 'taxi_takeoff',
                                'taxi_takeoff': 'en_route',
                                'en_route': 'at_site',
                                'at_site': 'disperse',
                                'disperse': 'return',
                                'return': 'landing_taxi',
                                'landing_taxi': 'refuel'}
        else:
            self._all_states = {'cascade': 'refuel',
                                'refuel': 'reload',
                                'reload': 'en_route',
                                'en_route': 'at_site',
                                'at_site': 'disperse',
                                'disperse': 'return',
                                'return': 'refuel'}

        self._state = None
        self._time_to_next = None
        self.active = False
        self.has_payload = False
        self._state = 'cascade'
        self._disp_remaining = 0

    @property
    def state(self):
        return self._state

    @state.setter
    def state(self, s):
        self._state = s

    def get_next_state(self):
        return self._all_states[self.state]

    def goto_next_state(self):
        self.state = self._all_states[self.state]

    def get_state_time(self, dist=None, payload=False):
        d = {'cascade': self.cascade_time(dist, payload),
             'refuel': self.refuel,
             'reload': self.reload,
             'taxi_takeoff': self.taxi_time_takeoff,
             'en_route': self.transit_time(dist, payload=True),
             'at_site': self.max_onsite_time(dist),
             'disperse': None,
             'return': self.transit_time(dist, payload=False),
             'landing_taxi': self.taxi_time_landing}

    def release_rate(self, dosage):
        return (dosage * self.application_speed * self.swadth_width) / 430

    def one_way_transit_time(self, dist):
        raw = dist / self.transit_speed
        if self.type == 'aircraft':
            raw += self.taxi_land_depart / 60
        return raw * 60

    def max_dosage(self):
        return (self.pump_rate_max * 430) / (self.application_speed_min * self.swath_width_min)

    def min_dosage(self):
        return (self.pump_rate_min * 430) / (self.application_speed_max * self.swath_width_max)

    def cascade_time(self, dist, payload=False):
        max_range = self.max_range_with_payload if payload else self.max_range_no_payload
        speed = self.cascade_transit_speed_with_payload if payload else self.cascade_transit_speed_without_payload

        cascade_time = 0
        if dist > max_range:
            num_legs = dist / max_range
            frac_leg = (num_legs * 1000) % 1000
            num_legs = int(num_legs)
            cascade_time += self.taxi_land_depart / 60
            cascade_time += (num_legs * max_range)
            inter_stop = (self.taxi_land_depart * 2 + self.fuel_load) / 60
            cascade_time += num_legs * inter_stop
            cascade_time += frac_leg * (max_range / speed)
            cascade_time += self.taxi_land_depart / 60
        else:
            cascade_time += self.taxi_land_depart / 60 * 2
            cascade_time += dist / speed
        return cascade_time

    def transit_time(self, dist, payload=False):
        return dist / self.transit_speed

    def max_onsite_time(self, dist):
        rv = self.max_op_time - 2 * dist / self.transit_speed
        if rv < 0:
            if rv > (self.payload / self.max_pump_rate):
                logging.warn("max onsite time is less than time expected to spray")
            else:
                logging.warn('max onsite time is less than zero')
        return rv

    def sortie_time(self, dist, simul_reload=False):
        rel = max(self.fuel_load, self.dispersant_load) if simul_reload else self.fuel_load + self.dispersant_load
        sortie = rel + self.taxi_land_depart + self.transit_time(dist, payload=True) + self.taxi_land_arrival
        return sortie


class DisperseUnitsSchema(MappingSchema):
    pass

class DisperseSchema(ResponseSchema):
    pass

class Disperse(Response):

    _state = copy.deepcopy(Response._state)
    _state += [Field('offset', save=True, update=True)]

    def __init__(self,
                 name=None,
                 transit=None,
                 transit_unit='nm',
                 pass_length=4,
                 pass_length_unit='nm',
                 dosage=None,
                 dosage_unit='Gallon/Acre',
                 cascade_on=None,
                 cascade_distance=None,
                 platform=None,
                 timeseries=None,
                 edac='0',
                 loading_type='simultaneous',
                 pass_type='bidirectional',
                 **kwargs):
        super(Disperse, self).__init__(**kwargs)
        self.name = name
        self.transit = transit
        self.transit_unit = transit_unit
        self.pass_length = pass_length
        self.pass_length_unit = pass_length_unit
        self.dosage = dosage
        self.dosage_unit = dosage_unit
        self.cascade_on = cascade_on
        self.cascade_distance = cascade_distance
        self.platform = platform
        self._platform = None
        self.edac = edac
        self.loading_type = loading_type
        self.pass_type = pass_type
        # time to next state
        self._ttns = 0

    @property
    def platform(self):
        return self._platform.to_dict()

    @platform.setter
    def platform(self, plt):
        _type = None
        if not isinstance(plt, basestring):
            if 'type' in plt.keys():
                _type = plt.pop('type')
            elif plt['name'] in Platform._types['aircraft'].keys():
                _type = 'aircraft'
            elif plt['name'] in Platform._types['vessel'].keys():
                _type = 'vessel'
            else:
                raise ValueError('Must specify platform type (aircraft/vessel)')
            self._platform = Platform(_type,
                                      kind=plt.pop('name', None),
                                      **plt)
        else:
            p = Platform._types['aircraft'].get(plt, None)
            if p is None:
                p = Platform._types['vessel'].get(plt, None)
            if p is None:
                raise ValueError("Specified platform was not found")
            self.platform = p

    def prepare_for_model_run(self, sc):
        p = self.platform
        self._setup_report(sc)
        p.active = False
        p._disp_remaining = 0
        p._time_remaining = 0
        if self.cascade_on:
            p._stage = 'cascade'
            p._ttns = self.platform.cascade_time(self.cascade_distance, payload=False)
        else:
            p._stage = 'en_route'
            p._disp_remaining = self.payload
            p._ttns = p.transit_time(self.transit, payload=True)

    def prepare_for_model_step(self, sc, time_step, model_time):
        '''
        '''
        extra_time = 0
        p = self.platform
        p._ttns -= time_step
        if p._ttns < 0:
            extra_time = abs(p._ttns)
            p.goto_next_state()
            st = p.get_state_time(self.transit, payload=p.has_payload)
            if st is None:
                # DISPERSION STATE. Implementation for the time remaining in this stage is below
                desired_dosage = self.dosage
                achieved_pump_rate = desired_dosage * p.application_speed * p.swath_width


            p._ttns = 5
        elif p._ttns == 0:
            p.goto_next_state()
            p._ttns = 5


class BurnUnitsSchema(MappingSchema):
    offset = SchemaNode(String(),
                        description='SI units for distance',
                        validator=OneOf(_valid_dist_units))

    boom_length = SchemaNode(String(),
                             description='SI units for distance',
                             validator=OneOf(_valid_dist_units))

    boom_draft = SchemaNode(String(),
                            description='SI units for distance',
                            validator=OneOf(_valid_dist_units))

    speed = SchemaNode(String(),
                       description='SI units for speed',
                       validator=OneOf(_valid_vel_units))

class BurnSchema(ResponseSchema):
    offset = SchemaNode(Integer())
    boom_length = SchemaNode(Integer())
    boom_draft = SchemaNode(Integer())
    speed = SchemaNode(Float())
    throughput = SchemaNode(Float())
    burn_efficiency_type = SchemaNode(String())
    units = BurnUnitsSchema()

class Burn(Response):
    _state = copy.deepcopy(Response._state)
    _state += [Field('offset', save=True, update=True),
               Field('boom_length', save=True, update=True),
               Field('boom_draft', save=True, update=True),
               Field('speed', save=True, update=True),
               Field('timeseries', save=True, update=True),
               Field('throughput', save=True, update=True),
               Field('burn_efficiency_type', save=True, update=True),
               Field('units', save=True, update=True)]

    _schema = BurnSchema

    _si_units = {'offset': 'ft',
                 'boom_length': 'ft',
                 'boom_draft': 'in',
                 'speed': 'kts'}

    _units_type = {'offset': ('offset', _valid_dist_units),
                   'boom_length': ('boom_length', _valid_dist_units),
                   'boom_draft': ('boom_draft', _valid_dist_units),
                   'speed': ('speed', _valid_vel_units)}

    def __init__(self,
                 offset,
                 boom_length,
                 boom_draft,
                 speed,
                 throughput,
                 burn_efficiency_type=1,
                 timeseries=None,
                 units=_si_units,
                 **kwargs):

        super(Burn, self).__init__(**kwargs)

        self.offset = offset
        self._units = dict(self._si_units)
        self.units = units
        self.boom_length = boom_length
        self.boom_draft = boom_draft
        self.speed = speed
        self.throughput = throughput
        self.timeseries = timeseries
        self.burn_efficiency_type = burn_efficiency_type
        self._swath_width = None
        self._area = None
        self._boom_capacity = None
        self._offset_time = None

        self._is_collecting = False
        self._is_burning = False
        self._is_boom_filled = False
        self._is_transiting = False
        self._is_cleaning = False

        self._time_collecting_in_sim = 0.
        self._total_burns = 0.
        self._time_burning = 0.
        self._ts_burned = 0.
        self._ts_collected = 0.
        self._burn_time = None

    def prepare_for_model_run(self, sc):
        self._setup_report(sc)
        self._swath_width = 0.3 * self.boom_length
        self._area = self._swath_width * (0.4125 * self.boom_length / 3) * 2 / 3
        self._boom_capacity = self.boom_draft / 36 * self._area
        self._boom_capacity_remaining = self._boom_capacity
        self._offset_time = (self.offset * 0.00987 / self.speed) * 60
        self._area_coverage_rate = self._swath_width * self.speed / 430

        if self._swath_width > 1000:
            self.report.append('Swaths > 1000 feet may not be achievable in the field')

        if self.speed > 1.2:
            self.report.append('Excessive entrainment of oil likely to occur at speeds greater than 1.2 knots.')

        if self.on:
            sc.mass_balance['burned'] = 0.0
            sc.mass_balance[self.id] = 0.0
            sc.mass_balance['boomed'] = 0.0

        self._is_collecting = True

    def prepare_for_model_step(self, sc, time_step, model_time):
        '''
        1. set 'active' flag based on timeseries and model_time
        2. Mark LEs to be burned, do them in order right now. assume all LEs
           that are released together will be burned together since they would
           be closer to each other in position.
        '''

        self._ts_collected = 0.
        self._ts_burned = 0.

        if self._is_active(model_time, time_step):
            self._active = True
        else:
            self._active = False

        if not self.active:
            return

        self._time_remaining = time_step

        while self._time_remaining > 0.:
            if self._is_collecting:
                self._collect(sc, time_step, model_time)

            if self._is_transiting and self._is_boom_full:
                self._transit(sc, time_step, model_time)

            if self._is_burning:
                self._burn(sc, time_step, model_time)

            if self._is_cleaning:
                self._clean(sc, time_step, model_time)

            if self._is_transiting and not self._is_boom_full:
                self._transit(sc, time_step, model_time)

    def _collect(self, sc, time_step, model_time):
        # calculate amount collected this time_step
        if self._burn_time is None:
            self._burn_rate = 0.14 * (100 - (sc['frac_water'].mean() * 100)) / 100
            self._burn_time = (0.33 * self.boom_draft / self._burn_rate) * 60
            self._burn_time_remaining = self._burn_time

        oil_thickness = self._get_thickness(sc)
        encounter_rate = 63.13 * self._swath_width * oil_thickness * self.speed
        emulsion_rr = encounter_rate * self.throughput
        if oil_thickness > 0:
            # old ROC equation
            # time_to_fill = (self._boom_capacity_remaining / emulsion_rr) * 60
            # new ebsp equation
            time_to_fill = ((self._boom_capacity_remaining * 0.17811) * 42) / emulsion_rr
        else:
            time_to_fill = 0.

        if time_to_fill > self._time_remaining:
            # doesn't finish fill the boom in this time step
            self._ts_collected = emulsion_rr * (self._time_remaining / 60)
            self._boom_capacity_remaining -= self.collected
            self._time_remaining = 0.0
            self._time_collecting_in_sim += self._time_remaining
        elif self._time_remaining > 0:
            # finishes filling the boom in this time step any time remaining
            # should be spend transiting to the burn position
            self._ts_collected = self._boom_capacity_remaining

            self._boom_capacity_remaining = 0.0
            self._is_boom_full = True

            self._time_remaining -= time_to_fill
            self._time_collecting_in_sim += time_to_fill
            self._offset_time_remaining = self._offset_time
            self._is_collecting = False
            self._is_transiting = True

    def _transit(self, sc, time_step, model_time):
        # transiting to burn site
        # does it arrive and start burning?
        if self._time_remaining > self._offset_time_remaining:
            self._time_remaining -= self._offset_time_remaining
            self._offset_time_remaining = 0.
            self._is_transiting = False
            if self._is_boom_full:
                self._is_burning = True
            else:
                self._is_collecting = True
        elif self._time_remaining > 0:
            self._offset_time_remaining -= self._time_remaining
            self._time_remaining = 0.

    def _burn(self, sc, time_step, model_time):
        # burning
        self._is_boom_full = False
        if self._time_remaining > self._burn_time_remaining:
            self._time_remaining -= self._burn_time_remaining
            self._burn_time_remaining = 0.
            burned = self._boom_capacity - self._boom_capacity_remaining
            self._ts_burned = burned
            self._is_burning = False
            self._is_cleaning = True
            self._cleaning_time_remaining = 3600  # 1hr in seconds
        elif self._time_remaining > 0:
            frac_burned = self._time_remaining / self._burn_time
            burned = self._boom_capacity * frac_burned
            self._boom_capacity_remaining += burned
            self._ts_burned = burned
            self._burn_time_remaining -= self._time_remaining
            self._time_remaining = 0.

    def _clean(self, sc, time_step, model_time):
        # cleaning
        self._burn_time = None
        if self._time_remaining > self._cleaning_time_remaining:
            self._time_remaining -= self._cleaning_time_remaining
            self._cleaning_time_remaining = 0.
            self._is_cleaning = False
            self._is_transiting = True
            self._offset_time_remaining = self._offset_time
        elif self._time_remaining > 0:
            self._cleaning_time_remaining -= self._time_remaining
            self._time_remaining = 0.

    def weather_elements(self, sc, time_step, model_time):
        '''
        Remove mass from each le equally for now, no flagging for not
        just make sure it's from floating oil.
        '''
        if not self.active or len(sc) == 0:
            return

        les = sc.itersubstancedata(self.array_types)
        for substance, data in les:
            if len(data['mass']) is 0:
                continue

            if self._ts_collected:
                sc.mass_balance['boomed'] += self._ts_collected
                sc.mass_balance[self.id] += self._ts_collected
                self._remove_mass_simple(data, self._ts_collected)

                self.logger.debug('{0} amount boomed for {1}: {2}'
                                  .format(self._pid, substance.name, self._ts_collected))

            if self._ts_burned:
                sc.mass_balance['burned'] += self._ts_burned
                sc.mass_balance['boomed'] -= self._ts_burned

class SkimUnitsSchema(MappingSchema):
    storage = SchemaNode(String(),
                         description='SI units for onboard storage',
                         validator=OneOf(_valid_vol_units))

    decant_pump = SchemaNode(String(),
                             description='SI units for discharge',
                             validator=OneOf(_valid_dis_units))

    nameplate_pump = SchemaNode(String(),
                             description='SI units for discharge',
                             validator=OneOf(_valid_dis_units))

    speed = SchemaNode(String(),
                       description='SI units for speed',
                       validator=OneOf(_valid_vel_units))

    swath_width = SchemaNode(String(),
                             description='SI units for length',
                             validator=OneOf(_valid_dist_units))

class SkimSchema(ResponseSchema):
    units = SkimUnitsSchema()
    speed = SchemaNode(Float())
    storage = SchemaNode(Float())
    swath_width = SchemaNode(Float())
    group = SchemaNode(String())
    throughput = SchemaNode(Float())
    nameplate_pump = SchemaNode(Float())
    skim_efficiency_type = SchemaNode(String())
    decant = SchemaNode(Float())
    decant_pump = SchemaNode(Float())
    rig_time = SchemaNode(Float())
    transit_time = SchemaNode(Float())
    offload_to = SchemaNode(String())
    recovery = SchemaNode(String())
    recovery_ef = SchemaNode(Float())
    barge_arrival = SchemaNode(LocalDateTime(),
                               validator=validators.convertible_to_seconds,
                               missing=drop)


class Skim(Response):
    _state = copy.deepcopy(Response._state)
    _state += [Field('units', save=True, update=True),
               Field('speed', save=True, update=True),
               Field('storage', save=True, update=True),
               Field('swath_width', save=True, update=True),
               Field('group', save=True, update=True),
               Field('throughput', save=True, update=True),
               Field('nameplate_pump', save=True, update=True),
               Field('skim_efficiency_type', save=True, update=True),
               Field('decant', save=True, update=True),
               Field('decant_pump', save=True, update=True),
               Field('rig_time', save=True, update=True),
               Field('transit_time', save=True, update=True),
               Field('offload_to', save=True, update=True),
               Field('barge_arrival', save=True, update=True),
               Field('recovery', save=True, update=True),
               Field('recovery_ef', save=True, update=True)]

    _schema = SkimSchema

    _si_units = {'storage': 'bbl',
                 'decant_pump': 'gpm',
                 'nameplate_pump': 'gpm',
                 'speed': 'kts',
                 'swath_width': 'ft',
                 'transit_time': 'sec',
                 'offload': 'sec',
                 'rig_time': 'sec'}

    _units_types = {'storage': ('storage', _valid_vol_units),
                    'decant_pump': ('decant_pump', _valid_dis_units),
                    'nameplate_pump': ('nameplate_pump', _valid_dis_units),
                    'speed': ('speed', _valid_vel_units),
                    'swath_width': ('swath_width', _valid_dist_units),
                    'transit_time': ('transit_time', _valid_time_units),
                    'offload': ('offload', _valid_time_units),
                    'rig_time': ('rig_time', _valid_time_units)}

    def __init__(self,
                 speed,
                 storage,
                 swath_width,
                 group,
                 throughput,
                 nameplate_pump,
                 recovery,
                 recovery_ef,
                 decant,
                 decant_pump,
                 rig_time,
                 transit_time,
                 offload_to,
                 barge_arrival,
                 units=_si_units,
                 **kwargs):

        super(Skim, self).__init__(**kwargs)

        self.speed = speed
        self.storage = storage
        self.swath_width = swath_width
        self.group = group
        self.throughput = throughput
        self.nameplate_pump = nameplate_pump
        self.recovery = recovery
        self.recovery_ef = recovery_ef
        self.decant = decant
        self.decant_pump = decant_pump
        self.rig_time = rig_time
        self.transit_time = transit_time
        self.offload_to = offload_to
        self.barge_arrival = barge_arrival
        self._units = dict(self._si_units)

        self._is_collecting = False
        self._is_transiting = False
        self._is_offloading = False
        self._is_rig_deriging = False

    def prepare_for_model_run(self, sc):
        self._setup_report(sc)
        self._storage_remaining = self.storage
        self._coverage_rate = self.swath_width * self.speed * 0.00233

        if self.on:
            sc.mass_balance['skimmed'] = 0.0
            sc.mass_balance[self.id] = {'fluid_collected': 0.0,
                                        'emulsion_collected': 0.0,
                                        'oil_collected': 0.0,
                                        'water_collected': 0.0,
                                        'water_decanted': 0.0,
                                        'water_retained': 0.0,
                                        'area_covered': 0.0,
                                        'storage_remaining': 0.0}

        self._is_collecting = True

    def prepare_for_model_step(self, sc, time_step, model_time):
        if self._is_active(model_time, time_step):
            self._active = True
        else :
            self._active = False

        if not self.active:
            return

        self._time_remaining = time_step

        if type(self.barge_arrival) is datetime.date:
            # if there's a barge so a modified cycle
            while self._time_remaining > 0.:
                if self._is_collecting:
                    self._collect(sc, time_step, model_time)
        else:
            while self_time_remaining > 0.:
                if self._is_collecting:
                    self._collect(sc, time_step, model_time)
<<<<<<< HEAD
=======
                
                if self._is_transiting:
                    self._transit(sc, time_step, model_time)

                if self._is_offloading:
                     self._offload(sc, time_step, model_time)
>>>>>>> e40426e8


    def _collect(self, sc, time_step, model_time):
        thickness = self._get_thickness(sc)
        self._maximum_effective_swath = self.nameplate_pump * self.recovery / (63.13 * self.speed * thickness * self.throughput)

        if self.swath > self._maximum_effective_swath:
            swath = self._maximum_effective_swath;

        if swath > 1000:
            self.report.append('Swaths > 1000 feet may not be achievable in the field.')

        encounter_rate = thickness * self.speed * swath * 63.13
        rate_of_coverage = swath * self.speed * 0.00233

        if encounter_rate > 0:
            recovery = self._getRecoveryEfficiency()

            if recovery > 0:
                totalFluidRecoveryRate = encounter_rate * (self.throughput / recovery)

                if totalFluidRecoveryRate > self.nameplate_pump:
                    # total fluid recovery rate is greater than nameplate
                    # pump, recalculate the throughput efficiency and
                    # total fluid recovery rate again with the new throughput
                    throughput = self.nameplate_pump * recovery / encounter_rate
                    totalFluidRecoveryRate = encounter_rate * (throughput / recovery)
                    msg = ('{0.name} - Total Fluid Recovery Rate is greater than Nameplate \
                            Pump Rate, recalculating Throughput Efficiency').format(self)
                    self.logger.warni(msg)

                if throughput > 0:
                    emulsionRecoveryRate = encounter_rate * throughput

                    waterRecoveryRate = (1 - recovery) * totalFluidRecoveryRate
                    waterRetainedRate = waterRecoveryRate * (1 - self.decant)
                    computedDecantRate = (totalFluidRecoveryRate - emulsionRecoveryRate) * self.decant

                    decantRateDifference = 0.
                    if computedDecantRate > self.decant_pump:
                        decantRateDifference = computedDecantRate - self.decant_pump

                    recoveryRate = emulsionRecoveryRate + waterRecoveryRate
                    retainRate = emulsionRecoveryRate + weaterRetainedRate + decantRateDifference
                    oilRecoveryRate = emlusionRecoveryRate * (1 - sc['frac_water'].mean())

                    freeWaterRecoveryRate = recoveryRate - emulsionRecoveryRate
                    freeWaterRetainedRate = retainRate - emulsionRecoveryRate
                    freeWaterDecantRate = freeWaterRecoveryRate - freeWaterRetainedRate

                    timeToFill = .7 * self._storage_remaining / retainRate * 60

                    if timeToFill * 60 > self._time_remaining:
                        # going to take more than this timestep to fill the storage
                        time_collecting = self._time_remaining
                        self._time_remaining = 0.
                    else:
                        # storage is filled during this timestep
                        time_collecting = timeToFill
                        self._time_remaining -= timeToFill
                        self._transit_remaining = self.transit
                        self._collecting = False
                        self._transiting = True

                    self._ts_fluid_collected = retainRate * time_collecting
                    self._ts_emulsion_collected = emulsionRecoveryRate * time_collecting
                    self._ts_oil_collected = oilRecoveryRate * time_collecting
                    self._ts_water_collected = freeWaterRecoveryRate * time_collecting
                    self._ts_water_decanted = freeWaterDecantRate * time_collecting
                    self._ts_water_retained = freeWaterRetainedRate * time_collecting
                    self._ts_area_covered = rate_of_coverage * time_collecting

                    self._storage_remaining -= uc.convert('Volume', 'gal', 'bbl', self._ts_fluid_collected)
    
    def _transit(self, sc, time_step, model_time):
        # transiting back to shore to offload
        if self._time_remaining > self._transit_remaining:
            self._time_remaining -= self._transit_remaining
            self._transit_remaining = 0.
            self._is_transiting = False
            if self._storage_remaining == 0.0:
                self._is_offloading = True
            else:
                self._is_collecting = True
            self._offload_remaining = self.offload + self.rig_time
        else:
            self._transit_remaining -= self._time_remaining
            self._time_remaining = 0.

    def _offload(self, sc, time_step, model_time):
        if self._time_remaining > self._offload_remaining:
            self._time_remaining -= self_ofload_remaining
            self._offload_remaining = 0.
            self._storage_remaining = self.storage
            self._offloading = False
            self._transiting = True
        else:
            self._offload_remaining -= self._time_remaining
            self._time_remaining = 0.

    def weather_elements(self, sc, time_step, model_time):
        '''
        Remove mass from each le equally for now, no flagging for now
        just make sure the mass is from floating oil.
        '''
        if not self.active or len(sc) == 0:
            return

        les = sc.itersubstancedata(self.array_types)
        for substance, data in les:
            if len(data['mass']) is 0:
                continue

            if self._ts_oil_collected:
                sc.mass_balance['skimmed'] += self._ts_oil_collected
                self._remove_mass_simple(data, amount)

                self.logger.debug('{0} amount boomed for {1}: {2}'
                                  .format(self._pid, substance.name, self._ts_collected))

                platform_balance = sc.mass_balance[self.id]
                platform_balance['fluid_collected'] += self._ts_fluid_collected
                platform_balance['emulsion_collected'] += self._ts_emulsion_collected
                platform_balance['oil_collected'] += self._ts_oil_collected
                platform_balance['water_collected'] += self._ts_water_collected
                platform_balance['water_retained'] += self._ts_water_retained
                platform_balance['water_decanted'] += self._ts_water_decanted
                platform_balance['area_covered'] += self._ts_area_covered
                platform_balance['storage_remaining'] += self._storage_remaining


    def _getRecoveryEfficiency(self):
        # scaffolding method
        # will eventually include logic for calculating
        # recovery efficiency based on wind and oil visc.

        return self.recovery
<|MERGE_RESOLUTION|>--- conflicted
+++ resolved
@@ -4,6 +4,7 @@
 '''
 from __future__ import division
 
+import pytest
 import datetime
 import copy
 import unit_conversion as uc
@@ -27,26 +28,32 @@
 _valid_vel_units = _valid_units('Velocity')
 _valid_vol_units = _valid_units('Volume')
 _valid_dis_units = _valid_units('Discharge')
+_valid_time_units = _valid_units('Time')
+_valid_concentration_units = _valid_units('Oil Concentration')
+
 
 class OnSceneTupleSchema(DefaultTupleSchema):
     start = SchemaNode(LocalDateTime(default_tzinfo=None),
                        validator=validators.convertible_to_seconds)
 
     stop = SchemaNode(LocalDateTime(default_tzinfo=None),
-                       validator=validators.convertible_to_seconds)
+                      validator=validators.convertible_to_seconds)
+
 
 class OnSceneTimeSeriesSchema(NumpyArray):
     value = OnSceneTupleSchema()
 
     def validator(self, node, cstruct):
         '''
-        validate on-scene timeseries list 
+        validate on-scene timeseries list
         '''
         validators.no_duplicate_datetime(node, cstruct)
         validators.ascending_datetime(node, cstruct)
 
+
 class ResponseSchema(WeathererSchema):
     timeseries = OnSceneTimeSeriesSchema()
+
 
 class Response(Weatherer, Serializable):
 
@@ -58,7 +65,8 @@
         oil_thickness = 0.0
         substance = self._get_substance(sc)
         if sc['area'].any() > 0:
-            volume_emul = (sc['mass'].mean() / substance.get_density()) / (1.0 - sc['frac_water'].mean())
+#             pytest.set_trace()
+            volume_emul = (sc['mass'].mean() / substance.density_at_temp()) / (1.0 - sc['frac_water'].mean())
             oil_thickness = volume_emul / sc['area'].mean()
 
         return uc.convert('Length', 'meters', 'inches', oil_thickness)
@@ -129,37 +137,35 @@
                               '- not supported. Results with be incorrect')
 
         return substance[0]
+
     def _remove_mass_simple(self, data, amount):
         total_mass = data['mass'].sum()
         rm_mass_frac = min(amount / total_mass, 1.0)
         data['mass_components'] = \
-                (1 - rm_mass_frac) * data['mass_components']
+            (1 - rm_mass_frac) * data['mass_components']
         data['mass'] = data['mass_components'].sum(1)
 
 
 class Platform(Serializable):
     base_dir = os.path.dirname(__file__)
     with open(os.path.join(base_dir, 'platforms.json'), 'r') as f:
-        _types = json.load(f)
-        _types['vessel'] = dict(zip([t['name'] for t in _types['vessel']], _types['vessel']))
-        _types['aircraft'] = dict(zip([t['name'] for t in _types['aircraft']], _types['aircraft']))
+        plat_types = json.load(f)
+        plat_types['vessel'] = dict(zip([t['name'] for t in plat_types['vessel']], plat_types['vessel']))
+        plat_types['aircraft'] = dict(zip([t['name'] for t in plat_types['aircraft']], plat_types['aircraft']))
 
     def __init__(self,
                  type_,
                  kind=None,
                  **kwargs):
 
-        dts = {'hours': ['max_op_time', ],
-               'minutes': ['taxi_time_landing', 'taxi_time_takeoff', 'dispersant_load', 'fuel_load', 'u_turn_time', 'staging_area_brief']
-               }
         if kwargs is None:
             if kind is None:
                 n = 'Typical Large Vessel' if type_ == 'vessel' else 'Test Platform'
-                for k, attr in Platform._types[type_][n]:
+                for k, attr in Platform.plat_types[type_][n]:
                     setattr(self, k, attr)
         else:
             if kind is not None:
-                for k, attr in Platform._types[type_][kind]:
+                for k, attr in Platform.plat_types[type_][kind]:
                     setattr(self, k, attr)
             for k, attr in kwargs:
                 setattr(self, k, attr)
@@ -269,13 +275,60 @@
         return sortie
 
 
+class PlatformUnitsSchema(MappingSchema):
+    swath_width = approach_distance = depart_distance = SchemaNode(String(),
+                                                                   description='SI units for distance',
+                                                                   validator=OneOf(_valid_dist_units))
+    application_speed = transit_speed = reposition_speed = SchemaNode(String(),
+                                                                      description='SI units for speed',
+                                                                      validator=OneOf(_valid_vel_units))
+    pump_rate = SchemaNode(String(),
+                           description='SI units for discharge',
+                           validator=OneOf(_valid_dis_units))
+    payload = SchemaNode(String(),
+                         description='SI units for volume',
+                         validator=OneOf(_valid_vol_units))
+    max_operating_time = u_turn_time = takeoff_land_time = reload = refuel = SchemaNode(String(),
+                                                                                        description='SI units for time',
+                                                                                        validator=OneOf(_valid_time_units))
+
+
 class DisperseUnitsSchema(MappingSchema):
-    pass
+    transit = pass_length = cascade_distance = SchemaNode(String(),
+                                                          description='SI units for distance',
+                                                          validator=OneOf(_valid_dist_units))
+    dosage_unit = SchemaNode(String(),
+                             description='SI units for concentration',
+                             validator=OneOf(_valid_concentration_units))
 
 class DisperseSchema(ResponseSchema):
     pass
 
 class Disperse(Response):
+
+    _si_units = {'transit': 'nm',
+                 'pass_length': 'nm',
+                 'cascade_distance': 'nm',
+                 'dosage': 'gal/acre'}
+
+    plat_units = dict([(k, 'minutes') for k in ['taxi_time_landing',
+                                                'taxi_time_takeoff',
+                                                'takeoff_land_time'
+                                                'reload',
+                                                'refuel',
+                                                'u_turn_time',
+                                                'staging_area_brief']])
+    plat_units.update([(k, 'hours') for k in ['max_op_time']])
+    plat_units.update([(k, 'gal') for k in ['payload']])
+
+    _units_types = dict([(i[0], uc.UNIT_TYPES.get(i[1], None)) for i in (plat_units.items() + _si_units.items())])
+    _units_types['dosage'] = 'oilconcentration'  #because oil concentration is a pita
+
+    base_dir = os.path.dirname(__file__)
+    with open(os.path.join(base_dir, 'platforms.json'), 'r') as f:
+        js = json.load(f)
+        plat_types = dict(zip([t['name'] for t in js['vessel']], js['vessel']))
+        plat_types.update(dict(zip([t['name'] for t in js['aircraft']], js['aircraft'])))
 
     _state = copy.deepcopy(Response._state)
     _state += [Field('offset', save=True, update=True)]
@@ -283,67 +336,183 @@
     def __init__(self,
                  name=None,
                  transit=None,
-                 transit_unit='nm',
                  pass_length=4,
-                 pass_length_unit='nm',
                  dosage=None,
-                 dosage_unit='Gallon/Acre',
-                 cascade_on=None,
+                 cascade_on=False,
                  cascade_distance=None,
-                 platform=None,
                  timeseries=None,
-                 edac='0',
                  loading_type='simultaneous',
                  pass_type='bidirectional',
+                 platform=None,
                  **kwargs):
         super(Disperse, self).__init__(**kwargs)
         self.name = name
         self.transit = transit
-        self.transit_unit = transit_unit
         self.pass_length = pass_length
-        self.pass_length_unit = pass_length_unit
         self.dosage = dosage
-        self.dosage_unit = dosage_unit
         self.cascade_on = cascade_on
         self.cascade_distance = cascade_distance
-        self.platform = platform
-        self._platform = None
-        self.edac = edac
         self.loading_type = loading_type
         self.pass_type = pass_type
+        self.cur_state = self.prev_state = None
         # time to next state
         self._ttns = 0
+        if platform is not None:
+            if isinstance(platform, basestring):
+                #find platform name
+                self.platform = Disperse.plat_types[platform]
+            else:
+                #platform is defined as a dict
+                self.platform = platform
+#         pytest.set_trace()
+
 
     @property
-    def platform(self):
-        return self._platform.to_dict()
-
-    @platform.setter
-    def platform(self, plt):
-        _type = None
-        if not isinstance(plt, basestring):
-            if 'type' in plt.keys():
-                _type = plt.pop('type')
-            elif plt['name'] in Platform._types['aircraft'].keys():
-                _type = 'aircraft'
-            elif plt['name'] in Platform._types['vessel'].keys():
-                _type = 'vessel'
+    def next_state(self):
+        if self.cur_state is None:
+            return None
+        if self.cur_state == 'cascade' or self.cur_state == 'rtb':
+            return 'replenish'
+        elif self.cur_state == 'replenish':
+            return 'en_route'
+        elif self.cur_state == 'en_route':
+            return 'on_site'
+
+    def conv_platform(self):
+        return [(i[0],uconv(i[0]))]
+
+    def uconv(self, attr, ):
+        if attr not in Disperse._units_types:
+            raise TypeError('invalid attribute or attribute does not have a unit')
+        u1 = Disperse._units_types[attr]
+        u2 = None
+        if u1 == 'time':
+            u2 = 'sec'
+        elif u1 == 'length':
+            u2 = 'nm'
+        elif u1 == 'volume':
+            u2 = 'gal'
+        elif u1 == 'speed':
+            u2 = 'knots'
+        else:
+            u2 = u1
+        v1 = None
+        try:
+            u1 = Disperse.plat_units[attr]
+            v1 = self.platform[attr]
+        except KeyError:
+            try:
+                u1 = Disperse._si_units[attr]
+                v1 = getattr(self, attr)
+            except KeyError:
+                'Invalid Attr'
+        print self.platform
+        v2 = uc.convert(u1, u2, v1)
+        return v2
+
+    @property
+    def cur_stage_duration(self):
+        if self.cur_state is None:
+            return None
+        if self.cur_state == 'cascade':
+            return Disperse.uconv(self.platform.cascade_time(self.cascade, payload=False))
+        if self.cur_state == 'replenish':
+            if self.loading_type =='simultaneous':
+                return Disperse.uconv(max(self.platform.reload, self.platform.refuel))
             else:
-                raise ValueError('Must specify platform type (aircraft/vessel)')
-            self._platform = Platform(_type,
-                                      kind=plt.pop('name', None),
-                                      **plt)
-        else:
-            p = Platform._types['aircraft'].get(plt, None)
-            if p is None:
-                p = Platform._types['vessel'].get(plt, None)
-            if p is None:
-                raise ValueError("Specified platform was not found")
-            self.platform = p
+                return Disperse.uconv(self.platform.reload + self.platform.refuel)
+        if self.cur_state == 'en_route':
+            return
+
+#     @property
+#     def platform(self):
+#         return self._platform.to_dict()
+#
+#     @platform.setter
+#     def platform(self, plt):
+#         _type = None
+#         if not isinstance(plt, basestring):
+#             if 'type' in plt.keys():
+#                 _type = plt.pop('type')
+#             elif plt['name'] in Platform.plat_types['aircraft'].keys():
+#                 _type = 'aircraft'
+#             elif plt['name'] in Platform.plat_types['vessel'].keys():
+#                 _type = 'vessel'
+#             else:
+#                 raise ValueError('Must specify platform type (aircraft/vessel)')
+#             self._platform = Platform(_type,
+#                                       kind=plt.pop('name', None),
+#                                       **plt)
+#         else:
+#             p = Platform.plat_types['aircraft'].get(plt, None)
+#             if p is None:
+#                 p = Platform.plat_types['vessel'].get(plt, None)
+#             if p is None:
+#                 raise ValueError("Specified platform was not found")
+#             self.platform = p
+
+#     def prepare_for_model_run(self, sc):
+#         self._setup_report(sc)
+#         self._swath_width = 0.3 * self.boom_length
+#         self._area = self._swath_width * (0.4125 * self.boom_length / 3) * 2 / 3
+#         self._boom_capacity = self.boom_draft / 36 * self._area
+#         self._boom_capacity_remaining = self._boom_capacity
+#         self._offset_time = (self.offset * 0.00987 / self.speed) * 60
+#         self._area_coverage_rate = self._swath_width * self.speed / 430
+#
+#         if self._swath_width > 1000:
+#             self.report.append('Swaths > 1000 feet may not be achievable in the field')
+#
+#         if self.speed > 1.2:
+#             self.report.append('Excessive entrainment of oil likely to occur at speeds greater than 1.2 knots.')
+#
+#         if self.on:
+#             sc.mass_balance['burned'] = 0.0
+#             sc.mass_balance[self.id] = 0.0
+#             sc.mass_balance['boomed'] = 0.0
+#
+#         self._is_collecting = True
+#
+#     def prepare_for_model_step(self, sc, time_step, model_time):
+#         '''
+#         1. set 'active' flag based on timeseries and model_time
+#         2. Mark LEs to be burned, do them in order right now. assume all LEs
+#            that are released together will be burned together since they would
+#            be closer to each other in position.
+#         '''
+#
+#         self._ts_collected = 0.
+#         self._ts_burned = 0.
+#
+#         if self._is_active(model_time, time_step):
+#             self._active = True
+#         else:
+#             self._active = False
+#
+#         if not self.active:
+#             return
+#
+#         self._time_remaining = time_step
+#
+#         while self._time_remaining > 0.:
+#             if self._is_collecting:
+#                 self._collect(sc, time_step, model_time)
+#
+#             if self._is_transiting and self._is_boom_full:
+#                 self._transit(sc, time_step, model_time)
+#
+#             if self._is_burning:
+#                 self._burn(sc, time_step, model_time)
+#
+#             if self._is_cleaning:
+#                 self._clean(sc, time_step, model_time)
+#
+#             if self._is_transiting and not self._is_boom_full:
+#                 self._transit(sc, time_step, model_time)
 
     def prepare_for_model_run(self, sc):
+        self._setup_report(sc)
         p = self.platform
-        self._setup_report(sc)
         p.active = False
         p._disp_remaining = 0
         p._time_remaining = 0
@@ -795,15 +964,12 @@
             while self_time_remaining > 0.:
                 if self._is_collecting:
                     self._collect(sc, time_step, model_time)
-<<<<<<< HEAD
-=======
-                
+
                 if self._is_transiting:
                     self._transit(sc, time_step, model_time)
 
                 if self._is_offloading:
-                     self._offload(sc, time_step, model_time)
->>>>>>> e40426e8
+                    self._offload(sc, time_step, model_time)
 
 
     def _collect(self, sc, time_step, model_time):
@@ -877,7 +1043,7 @@
                     self._ts_area_covered = rate_of_coverage * time_collecting
 
                     self._storage_remaining -= uc.convert('Volume', 'gal', 'bbl', self._ts_fluid_collected)
-    
+
     def _transit(self, sc, time_step, model_time):
         # transiting back to shore to offload
         if self._time_remaining > self._transit_remaining:
@@ -941,3 +1107,7 @@
         # recovery efficiency based on wind and oil visc.
 
         return self.recovery
+
+if __name__ == '__main__':
+    print None
+    d = Disperse(name = 'test')