"""
    __init__.py for the gnome package
"""
from itertools import chain

import sys

import logging
import json
import warnings

import importlib

import unit_conversion as uc

# just so it will be in the namespace.
from gnomeobject import GnomeId, AddLogger
# from gnomeobject import init_obj_log

# using a PEP 404 compliant version name
__version__ = '0.6.2'


# a few imports so that the basic stuff is there

def check_dependency_versions():
    """
    Checks the versions of the following libraries:
        gridded
        oillibrary
        unit_conversion
    If the version is not at least as current as what's defined here
    a warning is displayed
    """
<<<<<<< HEAD
    libs = [('gridded', '0.1.2'),
            ('netCDF4', '1.4.0'),
=======
    libs = [('gridded', '0.1.5'),
            ('oil_library', '1.1.0'),
>>>>>>> 0d6458c5
            ('oil_library', '1.1.1'),
            ('unit_conversion', '2.6.0')]

    for name, version in libs:
        # import the lib:
        try:
            module = importlib.import_module(name)
        except ImportError:
            print ('ERROR: The {} package, version >= {} needs to be installed'
                   .format(name, version))
            sys.exit(1)
        if module.__version__ < version:
            w = ('Version {0} of {1} package is required, '
                 'but actual version in module is {2}'
                 .format(version, name, module.__version__))
            warnings.warn(w)


def initialize_log(config, logfile=None):
    '''
    helper function to initialize a log - done by the application using PyGnome
    config can be a file containing json or it can be a Python dict

    :param config: logging configuration as a json file or config dict
                   it needs to be in the dict config format used by
                   ``logging.dictConfig``:
                   https://docs.python.org/2/library/logging.config.html#logging-config-dictschema

    :param logfile=None: optional name of file to log to

    '''
    if isinstance(config, basestring):
        config = json.load(open(config, 'r'))

    if logfile is not None:
        config['handlers']['file']['filename'] = logfile

    logging.config.dictConfig(config)


def initialize_console_log(level='debug'):
    '''
    Initializes the logger to simply log everything to the console (stdout)

    Likely what you want for scripting use

    :param level='debug': the level you want your log to show. options are,
                          in order of importance: "debug", "info", "warning",
                          "error", "critical"

    You will only get the logging messages at or above the level you set.

    '''
    levels = {"debug": logging.DEBUG,
              "info": logging.INFO,
              "warning": logging.WARNING,
              "error": logging.ERROR,
              "critical": logging.CRITICAL,
              }
    level = levels[level.lower()]
    format_str = '%(levelname)s - %(module)8s - line:%(lineno)d - %(message)s'
    logging.basicConfig(stream=sys.stdout,
                        level=level,
                        format=format_str,
                        )


def _valid_units(unit_name):
    'convenience function to get all valid units accepted by unit_conversion'
    _valid_units = uc.GetUnitNames(unit_name)
    _valid_units.extend(chain(*[val[1] for val in
                                uc.ConvertDataUnits[unit_name].values()]))
    return tuple(_valid_units)


# we have a sort of chicken-egg situation here.  The above functions need
# to be defined before we can import these modules.
check_dependency_versions()

from . import (map,
               environment,
               model,
               # multi_model_broadcast,
               spill_container,
               spill,
               movers,
               outputters)<|MERGE_RESOLUTION|>--- conflicted
+++ resolved
@@ -32,13 +32,7 @@
     If the version is not at least as current as what's defined here
     a warning is displayed
     """
-<<<<<<< HEAD
-    libs = [('gridded', '0.1.2'),
-            ('netCDF4', '1.4.0'),
-=======
     libs = [('gridded', '0.1.5'),
-            ('oil_library', '1.1.0'),
->>>>>>> 0d6458c5
             ('oil_library', '1.1.1'),
             ('unit_conversion', '2.6.0')]
 
