--- conflicted
+++ resolved
@@ -28,12 +28,8 @@
     cdef cppclass OSSMTimeValue_c:
         OSSMTimeValue_c() except +    
         # Members
-<<<<<<< HEAD
-        char  fileName[256]
-=======
         string  fileName
         double  fScaleFactor
->>>>>>> 04d0b856
         
         # Methods
         OSErr   GetTimeValue(Seconds &, VelocityRec *)
