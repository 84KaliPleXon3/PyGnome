cimport numpy as cnp
import numpy as np

from type_defs cimport *
from movers cimport Mover_c,GridCurrentMover_c,TimeGridVel_c
from gnome.cy_gnome cimport cy_mover
from gnome.cy_gnome.cy_helpers cimport to_bytes

from gnome.utilities.convert import to_bytes

cdef extern from *:
    GridCurrentMover_c* dynamic_cast_ptr "dynamic_cast<GridCurrentMover_c *>" (Mover_c *) except NULL
    
cdef class CyGridCurrentMover(cy_mover.CyMover):

    cdef GridCurrentMover_c *grid
    
    def __cinit__(self):
        self.mover = new GridCurrentMover_c()
        self.grid = dynamic_cast_ptr(self.mover)
    
    def __dealloc__(self):
        del self.mover
        self.grid = NULL
    
#     def set_time_grid(self, time_grid_file, topology_file):
#         self.grid.fIsOptimizedForStep = 0
#         #cdef TimeGridVel_c *time_grid
#         cdef TimeGridVelCurv_c *time_grid
#         time_grid = new TimeGridVelCurv_c()
#         #time_grid = new TimeGridVel_c()
#         if (time_grid.TextRead(time_grid_file, topology_file) == -1):
#             return False
#         self.grid.SetTimeGrid(time_grid)
#         return True
    
    
    def text_read(self, time_grid_file, topology_file=None):
        """
        .. function::text_read
        
        """
        cdef OSErr err
        cdef bytes time_grid, topology
        
<<<<<<< HEAD
        time_grid = to_bytes( unicode(time_grid_file))
            
        if topology_file is None:
            err = self.grid.TextRead( time_grid, '')
            #err = self.grid.TextRead( <char *>time_grid, '')
        else:
            topology  = to_bytes( unicode(topology_file))
            #err = self.grid.TextRead( <char *>time_grid , <char *>topology )
=======
        time_grid = <bytes> to_bytes(time_grid_file)
            
        if topology_file is None:
            err = self.grid.TextRead( time_grid, '')
        else:
            topology  = <bytes> to_bytes(topology_file)
>>>>>>> 85107fdf
            err = self.grid.TextRead( time_grid , topology )
        
        if err != 0:
            """
            For now just raise an OSError - until the types of possible errors are defined and enumerated
            """
            raise OSError("GridCurrentMover_c.TextRead returned an error.")

    def __init__(self):
        self.grid.fIsOptimizedForStep = 0

    
    def get_move(self, 
                 model_time, 
                 step_len, 
                 cnp.ndarray[WorldPoint3D, ndim=1] ref_points, 
                 cnp.ndarray[WorldPoint3D, ndim=1] delta, 
                 cnp.ndarray[cnp.npy_int16] LE_status, 
                 LEType spill_type, 
                 long spill_ID):
        """
        .. function:: get_move(self,
                 model_time,
                 step_len,
                 np.ndarray[WorldPoint3D, ndim=1] ref_points,
                 np.ndarray[WorldPoint3D, ndim=1] delta,
                 np.ndarray[np.npy_int16] LE_status,
                 LE_type,
                 spill_ID)
                 
        Invokes the underlying C++ GridCurrentMover_c.get_move(...)
        
        :param model_time: current model time
        :param step_len: step length over which delta is computed
        :param ref_points: current locations of LE particles
        :type ref_points: numpy array of WorldPoint3D
        :param delta: the change in position of each particle over step_len
        :type delta: numpy array of WorldPoint3D
        :param le_status: status of each particle - movement is only on particles in water
        :param spill_type: LEType defining whether spill is forecast or uncertain 
        :returns: none
        """
        cdef OSErr err
        N = len(ref_points) 

        err = self.grid.get_move(N, model_time, step_len, &ref_points[0], &delta[0], <short *>&LE_status[0], spill_type, spill_ID)
        if err == 1:
            raise ValueError("Make sure numpy arrays for ref_points and delta are defined")
        
        """
        Can probably raise this error before calling the C++ code - but the C++ also throwing this error
        """
        if err == 2:
            raise ValueError("The value for spill type can only be 'forecast' or 'uncertainty' - you've chosen: " + str(spill_type))
        <|MERGE_RESOLUTION|>--- conflicted
+++ resolved
@@ -6,7 +6,6 @@
 from gnome.cy_gnome cimport cy_mover
 from gnome.cy_gnome.cy_helpers cimport to_bytes
 
-from gnome.utilities.convert import to_bytes
 
 cdef extern from *:
     GridCurrentMover_c* dynamic_cast_ptr "dynamic_cast<GridCurrentMover_c *>" (Mover_c *) except NULL
@@ -43,7 +42,6 @@
         cdef OSErr err
         cdef bytes time_grid, topology
         
-<<<<<<< HEAD
         time_grid = to_bytes( unicode(time_grid_file))
             
         if topology_file is None:
@@ -52,14 +50,6 @@
         else:
             topology  = to_bytes( unicode(topology_file))
             #err = self.grid.TextRead( <char *>time_grid , <char *>topology )
-=======
-        time_grid = <bytes> to_bytes(time_grid_file)
-            
-        if topology_file is None:
-            err = self.grid.TextRead( time_grid, '')
-        else:
-            topology  = <bytes> to_bytes(topology_file)
->>>>>>> 85107fdf
             err = self.grid.TextRead( time_grid , topology )
         
         if err != 0:
