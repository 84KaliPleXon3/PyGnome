--- conflicted
+++ resolved
@@ -11,14 +11,8 @@
 
 import numpy as np
 
-<<<<<<< HEAD
-from gnome import basic_types
 from gnome.spill import (Spill, FloatingSpill, PointSourceSurfaceRelease, SpatialRelease,
                          SubsurfaceSpill, SubsurfaceRelease, SpatialRelease, OilProps)
-=======
-from gnome.spill import (Spill, FloatingSpill, PointSourceRelease,
-                         SubsurfaceSpill, SubsurfaceRelease, SpatialRelease)
->>>>>>> 64f3f915
 
 
 def test_deepcopy():
@@ -35,7 +29,6 @@
     del sp2
     del sp1
 
-
 def test_copy():
     """
     only tests that the spill_nums work -- not sure about anything else...
@@ -53,23 +46,13 @@
     """
     only tests a few things...
     """
-<<<<<<< HEAD
     spill = PointSourceSurfaceRelease(num_elements=100,
-                                start_position = (28, -78, 0.0),
-                                release_time = datetime.now(),
-                                end_position = (29, -79, 0.0),
-                                end_release_time = datetime.now() + timedelta(hours=24),
-                                windage_range = (0.02, 0.03),
-                                windage_persist = 0,)
-=======
-    spill = PointSourceRelease(num_elements=100,
                                start_position=(28, -78, 0.0),
                                release_time=datetime.now(),
                                end_position=(29, -79, 0.0),
                                end_release_time=datetime.now() + timedelta(hours=24),
                                windage_range=(0.02, 0.03),
                                windage_persist=0,)
->>>>>>> 64f3f915
 
     u_spill = spill.uncertain_copy()
 
@@ -81,24 +64,21 @@
 
 # use units of m^3 for volume
 @pytest.mark.parametrize(("sp_obj", "num_elems"),
-<<<<<<< HEAD
                          [(Spill(), 0), # volume = 0 for this case 
                           (FloatingSpill( volume=1e-6, volume_units='m^3' ), 0),
-                          (PointSourceSurfaceRelease( 5, (0.0, 0.0, 0.0), datetime.now(), volume=1e-5, volume_units='m^3' ), 5),
+                          (PointSourceSurfaceRelease( 5, (0.0, 0.0, 0.0), 
+                                                      datetime.now(), 
+                                                      volume=1e-5, 
+                                                      volume_units='m^3' ), 5),
                           (SubsurfaceSpill( volume=1e-5, volume_units='m^3' ), 0),
-                          (SubsurfaceRelease( 5, (0.0, 0.0, 0.0), datetime.now(), volume=1e-4, volume_units='m^3' ), 5),
-                          (SpatialRelease( (0.0, 0.0, 0.0), datetime.now(), volume=1e-3, volume_units='m^3' ), 5)])
-=======
-                         [(Spill(), 0),
-                          (FloatingSpill(), 0),
-                          (PointSourceRelease(5, (0.0, 0.0, 0.0),
-                                              datetime.now()), 5),
-                          (SubsurfaceSpill(), 0),
-                          (SubsurfaceRelease(5, (0.0, 0.0, 0.0),
-                                             datetime.now()), 5),
-                          (SpatialRelease((0.0, 0.0, 0.0),
-                                          datetime.now()), 5)])
->>>>>>> 64f3f915
+                          (SubsurfaceRelease( 5, (0.0, 0.0, 0.0), 
+                                              datetime.now(), 
+                                              volume=1e-4, 
+                                              volume_units='m^3' ), 5),
+                          (SpatialRelease( (0.0, 0.0, 0.0), 
+                                           datetime.now(), 
+                                           volume=1e-3, 
+                                           volume_units='m^3' ), 5)])
 def test_create_new_elements(sp_obj, num_elems):
     """
     see if creating new elements works
@@ -125,29 +105,18 @@
     assert sp_obj.oil_props.get_density('g/cm^3') == 1    # same as water
 
 
-<<<<<<< HEAD
 class Test_PointSourceSurfaceRelease(object):
-=======
-class Test_PointSourceRelease(object):
->>>>>>> 64f3f915
     num_elements = 10
     start_position = (-128.3, 28.5, 0)
     release_time = datetime(2012, 8, 20, 13)
     timestep = 3600  # one hour in seconds
 
     def test_init(self):
-<<<<<<< HEAD
-        sp = PointSourceSurfaceRelease(num_elements = self.num_elements,
-                                 start_position = self.start_position,
-                                 release_time = self.release_time,
-                                 )
-=======
-        sp = PointSourceRelease(num_elements=self.num_elements,
+        sp = PointSourceSurfaceRelease(num_elements=self.num_elements,
                                 start_position=self.start_position,
                                 release_time=self.release_time,
                                 )
 
->>>>>>> 64f3f915
         arrays = sp.create_new_elements(10)
         assert arrays['positions'].shape == (10, 3)
         assert np.alltrue(arrays['positions'] == sp.array_types['positions'].initial_value)
@@ -159,21 +128,11 @@
         This so that if the user sets the model start time after the spill,
         they don't get anything.
         """
-<<<<<<< HEAD
         sp = PointSourceSurfaceRelease(num_elements = self.num_elements,
                                  start_position = self.start_position,
                                  release_time = self.release_time,
                                  )
         data = sp.release_elements(self.release_time+timedelta(hours=1), time_step = 30*60)
-=======
-        sp = PointSourceRelease(num_elements=self.num_elements,
-                                start_position=self.start_position,
-                                release_time=self.release_time,
-                                )
-
-        data = sp.release_elements(self.release_time + timedelta(hours=1),
-                                   time_step=30 * 60)
->>>>>>> 64f3f915
         assert data is None
 
         # try again later
@@ -196,18 +155,10 @@
         This so that if the user sets the model start time after the spill,
         they don't get anything.
         """
-<<<<<<< HEAD
         sp = PointSourceSurfaceRelease(num_elements = self.num_elements,
                                  start_position = self.start_position,
                                  release_time = self.release_time,
                                  )
-=======
-        sp = PointSourceRelease(num_elements=self.num_elements,
-                                start_position=self.start_position,
-                                release_time=self.release_time,
-                                )
-
->>>>>>> 64f3f915
         print "release_time:", self.release_time
         timestep = 360  # seconds
 
@@ -225,20 +176,11 @@
         assert sp.num_released == self.num_elements
 
     def test_inst_release(self):
-<<<<<<< HEAD
-        sp = PointSourceSurfaceRelease(num_elements = self.num_elements,
-                                 start_position = self.start_position,
-                                 release_time = self.release_time,
+        sp = PointSourceSurfaceRelease(num_elements=self.num_elements,
+                                 start_position=self.start_position,
+                                 release_time=self.release_time,
                                  )
         timestep = 3600 # seconds
-=======
-        sp = PointSourceRelease(num_elements=self.num_elements,
-                                start_position=self.start_position,
-                                release_time=self.release_time,
-                                )
-
-        timestep = 3600  # seconds
->>>>>>> 64f3f915
         arrays = sp.release_elements(self.release_time, timestep)
         assert arrays['positions'].shape == (10, 3)
         assert np.alltrue(arrays['positions'] == self.start_position)
@@ -263,21 +205,12 @@
         assert np.alltrue(arrays['positions'] == self.start_position)
 
     def test_cont_release(self):
-<<<<<<< HEAD
-        sp = PointSourceSurfaceRelease(num_elements = 100,
-                                 start_position = self.start_position,
-                                 release_time = self.release_time,
-                                 end_release_time = self.release_time + timedelta(hours=10),
-                                 )
-        timestep = 3600 # one hour in seconds
-=======
-        sp = PointSourceRelease(num_elements=100,
+        sp = PointSourceSurfaceRelease(num_elements=100,
                                 start_position=self.start_position,
                                 release_time=self.release_time,
                                 end_release_time=self.release_time + timedelta(hours=10),
                                 )
         timestep = 3600  # one hour in seconds
->>>>>>> 64f3f915
 
         # at exactly the release time -- ten get released
         arrays = sp.release_elements(self.release_time, timestep)
@@ -316,23 +249,14 @@
         assert sp.num_released == 2
 
     def test_inst_line_release(self):
-<<<<<<< HEAD
-        sp = PointSourceSurfaceRelease(num_elements = 11, # so it's easy to compute where they should be!
-                                 start_position = (-128.0, 28.0, 0),
-                                 release_time = self.release_time,
-                                 end_position = (-129.0, 29.0, 0)
-                                 )
-        timestep = 600 # ten minutes in seconds         
-=======
         # so it's easy to compute where they should be!
-        sp = PointSourceRelease(num_elements=11,
-                                start_position=(-128.0, 28.0, 0),
-                                release_time=self.release_time,
-                                end_position=(-129.0, 29.0, 0)
-                                )
+        sp = PointSourceSurfaceRelease(num_elements=11,
+                                       start_position=(-128.0, 28.0, 0),
+                                       release_time=self.release_time,
+                                       end_position=(-129.0, 29.0, 0)
+                                       )
         timestep = 600  # ten minutes in seconds
 
->>>>>>> 64f3f915
         arrays = sp.release_elements(self.release_time, timestep)
 
         assert arrays['positions'].shape == (11, 3)
@@ -349,23 +273,8 @@
 
         In this one it all gets released in the first time step.
         """
-<<<<<<< HEAD
-        sp = PointSourceSurfaceRelease(num_elements = 11, # so it's easy to compute where they should be!
-                                 start_position = (-128.0, 28.0, 0),
-                                 release_time = self.release_time,
-                                 end_position = (-129.0, 29.0, 0),
-                                 end_release_time = self.release_time + timedelta(minutes=100)
-                                 )
-        timestep = 100 * 60       
-        #  the full release over one time step(plus a tiny bit to get the last one)
-        arrays = sp.release_elements(self.release_time, timestep+1)
-
-        assert arrays['positions'].shape == (11,3)
-        assert np.array_equal( arrays['positions'][:,0], np.linspace(-128, -129, 11) )
-        assert np.array_equal( arrays['positions'][:,1], np.linspace(28, 29, 11) )
-=======
         # so it's easy to compute where they should be!
-        sp = PointSourceRelease(num_elements=11,
+        sp = PointSourceSurfaceRelease(num_elements=11,
                                 start_position=(-128.0, 28.0, 0),
                                 release_time=self.release_time,
                                 end_position=(-129.0, 29.0, 0),
@@ -381,7 +290,6 @@
                               np.linspace(-128, -129, 11))
         assert np.array_equal(arrays['positions'][:, 1],
                               np.linspace(28, 29, 11))
->>>>>>> 64f3f915
 
         assert sp.num_released == 11
 
@@ -391,21 +299,12 @@
 
         first timestep, timestep less than release-time
         """
-<<<<<<< HEAD
-        sp = PointSourceSurfaceRelease(num_elements = 100, 
-                                 start_position = (-128.0, 28.0, 0),
-                                 release_time = self.release_time,
-                                 end_position = (-129.0, 29.0, 0),
-                                 end_release_time = self.release_time + timedelta(minutes=100)
-                                 )
-=======
-        sp = PointSourceRelease(num_elements=100,
+        sp = PointSourceSurfaceRelease(num_elements=100,
                                 start_position=(-128.0, 28.0, 0),
                                 release_time=self.release_time,
                                 end_position=(-129.0, 29.0, 0),
                                 end_release_time=self.release_time + timedelta(minutes=100)
                                 )
->>>>>>> 64f3f915
         lats = np.linspace(-128, -129, 100)
         lons = np.linspace(28, 29, 100)
 
@@ -433,21 +332,12 @@
         making sure it's right for the full release
         - multiple elements per step
         """
-<<<<<<< HEAD
-        sp = PointSourceSurfaceRelease(num_elements = 50, 
-                                 start_position = (-128.0, 28.0, 0),
-                                 release_time = self.release_time,
-                                 end_position = (-129.0, 30.0, 0),
-                                 end_release_time = self.release_time + timedelta(minutes=50)
-                                 )
-=======
-        sp = PointSourceRelease(num_elements=50,
+        sp = PointSourceSurfaceRelease(num_elements=50,
                                 start_position=(-128.0, 28.0, 0),
                                 release_time=self.release_time,
                                 end_position=(-129.0, 30.0, 0),
                                 end_release_time=self.release_time + timedelta(minutes=50)
                                 )
->>>>>>> 64f3f915
 
         #start before release
         time = self.release_time - timedelta(minutes=10)
@@ -474,21 +364,12 @@
         making sure it's right for the full release
         - less than one elements per step
         """
-<<<<<<< HEAD
-        sp = PointSourceSurfaceRelease(num_elements = 10, 
-                                 start_position = (-128.0, 28.0, 0),
-                                 release_time = self.release_time,
-                                 end_position = (-129.0, 31.0, 0),
-                                 end_release_time = self.release_time + timedelta(minutes=50)
-                                 )
-=======
-        sp = PointSourceRelease(num_elements=10,
+        sp = PointSourceSurfaceRelease(num_elements=10,
                                 start_position=(-128.0, 28.0, 0),
                                 release_time=self.release_time,
                                 end_position=(-129.0, 31.0, 0),
                                 end_release_time=self.release_time + timedelta(minutes=50)
                                 )
->>>>>>> 64f3f915
 
         #start before release
         time = self.release_time - timedelta(minutes=10)
@@ -525,21 +406,12 @@
         making sure it's right for the full release
         - multiple elements per step
         """
-<<<<<<< HEAD
-        sp = PointSourceSurfaceRelease(num_elements = 50, 
-                                 start_position = start_position,
-                                 release_time = self.release_time,
-                                 end_position = end_position,
-                                 end_release_time = self.release_time + timedelta(minutes=50)
-                                 )
-=======
-        sp = PointSourceRelease(num_elements=50,
+        sp = PointSourceSurfaceRelease(num_elements=50,
                                 start_position=start_position,
                                 release_time=self.release_time,
                                 end_position=end_position,
                                 end_release_time=self.release_time + timedelta(minutes=50)
                                 )
->>>>>>> 64f3f915
 
         #start before release
         time = self.release_time - timedelta(minutes=10)
@@ -566,35 +438,17 @@
 
     def test_cont_not_valid_times(self):
         with pytest.raises(ValueError):
-<<<<<<< HEAD
-            sp = PointSourceSurfaceRelease(num_elements = 100,
-                                     start_position = self.start_position,
-                                     release_time = self.release_time,
-                                     end_release_time = self.release_time - timedelta(seconds=1),
-                                     )
-=======
-            sp = PointSourceRelease(num_elements=100,
+            sp = PointSourceSurfaceRelease(num_elements=100,
                                     start_position=self.start_position,
                                     release_time=self.release_time,
                                     end_release_time=self.release_time - timedelta(seconds=1),
                                     )
->>>>>>> 64f3f915
 
     def test_end_position(self):
         """
         if end_position = None, then automatically set it to start_position
         """
-<<<<<<< HEAD
-        sp = PointSourceSurfaceRelease(num_elements = self.num_elements,
-                                 start_position = self.start_position,
-                                 release_time = self.release_time,
-                                 )
-        
-        sp.start_position = (0,0,0)
-        assert np.any( sp.start_position != sp.end_position)
-        
-=======
-        sp = PointSourceRelease(num_elements=self.num_elements,
+        sp = PointSourceSurfaceRelease(num_elements=self.num_elements,
                                 start_position=self.start_position,
                                 release_time=self.release_time,
                                 )
@@ -602,7 +456,6 @@
         sp.start_position = (0, 0, 0)
         assert np.any(sp.start_position != sp.end_position)
 
->>>>>>> 64f3f915
         sp.end_position = None
         assert np.all(sp.start_position == sp.end_position)
 
@@ -610,18 +463,11 @@
         """
         if end_release_time = None, then automatically set it to release_time
         """
-<<<<<<< HEAD
-        sp = PointSourceSurfaceRelease(num_elements = self.num_elements,
-                                 start_position = self.start_position,
-                                 release_time = self.release_time,
-                                 )
-=======
-        sp = PointSourceRelease(num_elements=self.num_elements,
+        sp = PointSourceSurfaceRelease(num_elements=self.num_elements,
                                 start_position=self.start_position,
                                 release_time=self.release_time,
                                 )
 
->>>>>>> 64f3f915
         sp.release_time = self.release_time + timedelta(hours=20)
         assert sp.release_time != sp.end_release_time
 
@@ -650,22 +496,13 @@
     end_time = start_time + timedelta(seconds=100)
     time_step = timedelta(seconds=10)
     start_pos = np.array((0.0, 0.0, 0.0),)
-<<<<<<< HEAD
-    end_pos   = np.array((1.0, 2.0, 0.0),)
-    sp = PointSourceSurfaceRelease(num_elements = num_elements, 
-                             start_position = start_pos,
-                             release_time = start_time,
-                             end_position = end_pos,
-                             end_release_time = end_time,
-=======
     end_pos = np.array((1.0, 2.0, 0.0),)
 
-    sp = PointSourceRelease(num_elements=num_elements,
+    sp = PointSourceSurfaceRelease(num_elements=num_elements,
                              start_position=start_pos,
                              release_time=start_time,
                              end_position=end_pos,
                              end_release_time=end_time,
->>>>>>> 64f3f915
                              )
 
     time = start_time
@@ -695,22 +532,13 @@
     end_time = start_time + timedelta(seconds=100)
     time_step = timedelta(seconds=10)
     start_pos = np.array((0.0, 0.0, 0.0),)
-<<<<<<< HEAD
-    end_pos   = np.array((1.0, 2.0, 0.0),)
-    sp = PointSourceSurfaceRelease(num_elements = 1, 
-                             start_position = start_pos,
-                             release_time = start_time,
-                             end_position = end_pos,
-                             end_release_time = end_time,
-=======
     end_pos = np.array((1.0, 2.0, 0.0),)
 
-    sp = PointSourceRelease(num_elements=1,
+    sp = PointSourceSurfaceRelease(num_elements=1,
                              start_position=start_pos,
                              release_time=start_time,
                              end_position=end_pos,
                              end_release_time=end_time,
->>>>>>> 64f3f915
                              )
 
     time = start_time - time_step
@@ -729,21 +557,9 @@
     end_time = start_time + timedelta(seconds=100)
     time_step = timedelta(seconds=300)
     start_pos = np.array((0.0, 0.0, 0.0),)
-<<<<<<< HEAD
-    end_pos   = np.array((1.0, 2.0, 0.0),)
-    sp = PointSourceSurfaceRelease(num_elements = 10, 
-                             start_position = start_pos,
-                             release_time = start_time,
-                             end_position = end_pos,
-                             end_release_time = end_time,
-                             )
-    
-    data = sp.release_elements(start_time-timedelta(seconds=100),
-                               time_step.total_seconds() )
-=======
     end_pos = np.array((1.0, 2.0, 0.0),)
 
-    sp = PointSourceRelease(num_elements=10,
+    sp = PointSourceSurfaceRelease(num_elements=10,
                             start_position=start_pos,
                             release_time=start_time,
                             end_position=end_pos,
@@ -755,7 +571,6 @@
 
     assert np.array_equal(data['positions'][:, 0], np.linspace(0.0, 1.0, 10))
     assert np.array_equal(data['positions'][:, 1], np.linspace(0.0, 2.0, 10))
->>>>>>> 64f3f915
 
 
 def test_SpatialRelease():
@@ -835,62 +650,37 @@
     data = sp.release_elements(release_time, time_step=600)
     assert data['positions'].shape == (4, 3)
 
-
 def test_PointSourceSurfaceRelease_new_from_dict():
     """
     test to_dict function for Wind object
     create a new wind object and make sure it has same properties
     """
-<<<<<<< HEAD
     spill = PointSourceSurfaceRelease(num_elements=1000,
-                                start_position = (144.664166, 13.441944, 0.0),
-                                release_time = datetime(2013, 2, 13, 9, 0),
-                                end_release_time = datetime(2013, 2, 13, 9, 0) + timedelta(hours=6)
-                                )
+                               start_position=(144.664166, 13.441944, 0.0),
+                               release_time=datetime(2013, 2, 13, 9, 0),
+                               end_release_time=datetime(2013, 2, 13, 9, 0) + timedelta(hours=6)
+                               )
+
     sp_state = spill.to_dict('create')
     print sp_state
-    sp2 = PointSourceSurfaceRelease.new_from_dict(sp_state)   # this does not catch two objects with same ID
-    
+
+    # this does not catch two objects with same ID
+    sp2 = PointSourceSurfaceRelease.new_from_dict(sp_state)
+
     assert spill == sp2
      
     
 def test_PointSourceSurfaceRelease_from_dict():
-=======
-    spill = PointSourceRelease(num_elements=1000,
+    """
+    test from_dict function for Wind object
+    update existing wind object from_dict
+    """
+    spill = PointSourceSurfaceRelease(num_elements=1000,
                                start_position=(144.664166, 13.441944, 0.0),
                                release_time=datetime(2013, 2, 13, 9, 0),
                                end_release_time=datetime(2013, 2, 13, 9, 0) + timedelta(hours=6)
                                )
 
-    sp_state = spill.to_dict('create')
-    print sp_state
-
-    # this does not catch two objects with same ID
-    sp2 = PointSourceRelease.new_from_dict(sp_state)
-
-    assert spill == sp2
-
-
-def test_PointSourceRelease_from_dict():
->>>>>>> 64f3f915
-    """
-    test from_dict function for Wind object
-    update existing wind object from_dict
-    """
-<<<<<<< HEAD
-    spill = PointSourceSurfaceRelease(num_elements=1000,
-                                start_position = (144.664166, 13.441944, 0.0),
-                                release_time = datetime(2013, 2, 13, 9, 0),
-                                end_release_time = datetime(2013, 2, 13, 9, 0) + timedelta(hours=6)
-                                )
-=======
-    spill = PointSourceRelease(num_elements=1000,
-                               start_position=(144.664166, 13.441944, 0.0),
-                               release_time=datetime(2013, 2, 13, 9, 0),
-                               end_release_time=datetime(2013, 2, 13, 9, 0) + timedelta(hours=6)
-                               )
-
->>>>>>> 64f3f915
     sp_dict = spill.to_dict()
     sp_dict['windage_range'] = [.02, .03]
     spill.from_dict(sp_dict)
@@ -902,7 +692,6 @@
         else:
             assert spill.__getattribute__(key) == sp_dict.__getitem__(key)
 
-<<<<<<< HEAD
 """ Test OilProps """
 def test_OilProps_exceptions():
     from sqlalchemy.orm.exc import NoResultFound
@@ -944,8 +733,6 @@
     
     with pytest.raises(ValueError): 
         o.get_density()
-=======
->>>>>>> 64f3f915
 
 if __name__ == "__main__":
     #TC = Test_PointSourceSurfaceRelease()
