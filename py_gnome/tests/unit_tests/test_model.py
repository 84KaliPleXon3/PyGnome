#!/usr/bin/env python

"""
test code for the model class

not a lot to test by itself, but a start

"""
import os
import shutil
from datetime import datetime, timedelta

import numpy as np
import pytest

import gnome.map
from gnome.basic_types import datetime_value_2d
from gnome.utilities import inf_datetime
from gnome.model import Model
from gnome.spill import SpatialRelease, PointSourceRelease
from gnome.utilities.remote_data import get_datafile
from gnome.movers.simple_mover import SimpleMover
from gnome.movers import RandomMover, WindMover, CatsMover
from gnome.environment import Wind, Tide


basedir = os.path.dirname(__file__)
datadir = os.path.join(basedir, r"sample_data")
testmap = os.path.join(basedir, '../sample_data', 'MapBounds_Island.bna')

@pytest.fixture(scope="module")
def model(sample_model):
    """
    utility to setup up a simple, but complete model for tests
    """
    
    
    # create a place for test images (cleaning out any old ones)
    images_dir = os.path.join(basedir, "Test_images")
    if os.path.isdir(images_dir):
        shutil.rmtree(images_dir)
    os.mkdir(images_dir)

    model = sample_model['model']
    rel_start_pos = sample_model['release_start_pos']
    rel_end_pos = sample_model['release_end_pos']

    model.cache_enabled = True
    model.uncertain = False
    
    renderer = gnome.renderer.Renderer(model.map.filename,
                                       images_dir,
                                       size=(400, 300))

    model.outputters += renderer

    N = 10  # a line of ten points
    line_pos = np.zeros((N, 3), dtype=np.float64)
    line_pos[:, 0] = np.linspace(rel_start_pos[0], rel_end_pos[0], N)
    line_pos[:, 1] = np.linspace(rel_start_pos[1], rel_end_pos[1], N)
    #print start_points
    spill = SpatialRelease(start_positions=line_pos,
                           release_time=model.start_time,
                           )

    model.spills += spill

    return model


def test_init():
    model = Model()


def test_start_time():
    model = Model()

    st = datetime.now()
    model.start_time = st
    assert model.start_time == st

    model.step()

    st = datetime(2012, 8, 12, 13)
    model.start_time = st

    assert model.current_time_step == -1
    assert model.start_time == st


def test_timestep():
    model = Model()

    ts = timedelta(hours=1)
    model.time_step = ts
    assert model.time_step == ts.total_seconds()

    dur = timedelta(days=3)
    model.duration = dur
    assert model._duration == dur


def test_simple_run_rewind():
    """
    pretty much all this tests is that the model will run
    and the seed is set during first run, then set correctly
    after it is rewound and run again
    """

    start_time = datetime(2012, 9, 15, 12, 0)

    model = Model()

    model.map = gnome.map.GnomeMap()
    a_mover = SimpleMover(velocity=(1.0, 2.0, 0.0))

    model.movers += a_mover
    assert len(model.movers) == 1

<<<<<<< HEAD
    spill = gnome.spill.PointSourceSurfaceRelease(num_elements=10,
                                            start_position = (0.0, 0.0, 0.0),
                                            release_time = start_time,
                                            )
    
=======
    spill = PointSourceRelease(num_elements=10,
                               start_position=(0.0, 0.0, 0.0),
                               release_time=start_time,
                               )

>>>>>>> 64f3f915
    model.spills += spill
    assert len(model.spills) == 1
    #model.add_spill(spill)

    model.start_time = spill.release_time

    # test iterator:
    for step in model:
        print "just ran time step: %s" % model.current_time_step

    pos = np.copy(model.spills.LE('positions'))

    # rewind and run again:
    print "rewinding"
    model.rewind()
    # test iterator:
    for step in model:
        print "just ran time step: %s" % model.current_time_step

    assert np.all(model.spills.LE('positions') == pos)


def test_simple_run_with_map():
    """
    pretty much all this tests is that the model will run
    """

    start_time = datetime(2012, 9, 15, 12, 0)

    model = Model()

    model.map = gnome.map.MapFromBNA(testmap,
                                refloat_halflife=6,  # hours
                                )
    a_mover = SimpleMover(velocity=(1.0, 2.0, 0.0))

    model.movers += a_mover
    assert len(model.movers) == 1

<<<<<<< HEAD
    spill = gnome.spill.PointSourceSurfaceRelease(num_elements=10,
                                            start_position = (0.0, 0.0, 0.0),
                                            release_time = start_time,
                                            )
    
=======
    spill = PointSourceRelease(num_elements=10,
                               start_position=(0.0, 0.0, 0.0),
                               release_time=start_time,
                               )

>>>>>>> 64f3f915
    model.spills += spill
    #model.add_spill(spill)
    assert len(model.spills) == 1
    model.start_time = spill.release_time

    # test iterator:
    for step in model:
        print "just ran time step: %s" % step

    # reset and run again:
    model.reset()
    # test iterator:
    for step in model:
        print "just ran time step: %s" % step

    assert True


def test_simple_run_with_image_output():
    """
    pretty much all this tests is that the model will run and output images
    """

    # create a place for test images (cleaning out any old ones)
    images_dir = os.path.join(basedir, "Test_images")
    if os.path.isdir(images_dir):
        shutil.rmtree(images_dir)
    os.mkdir(images_dir)

    start_time = datetime(2012, 9, 15, 12, 0)

    # the land-water map
    gnome_map = gnome.map.MapFromBNA(testmap,
                                     refloat_halflife=6,  # hours
                                     )
    renderer = gnome.renderer.Renderer(testmap,
                                       images_dir,
                                       size=(400, 300))
    model = Model(time_step=timedelta(minutes=15),
                  start_time=start_time,
                  duration=timedelta(hours=1),
                  map=gnome_map,
                  uncertain=False,
                  cache_enabled=False,)

    model.outputters += renderer
    a_mover = SimpleMover(velocity=(1.0, -1.0, 0.0))
    model.movers += a_mover
    assert len(model.movers) == 1

    N = 10  # a line of ten points
    start_points = np.zeros((N, 3), dtype=np.float64)
    start_points[:, 0] = np.linspace(-127.1, -126.5, N)
    start_points[:, 1] = np.linspace(47.93, 48.1, N)
    #print start_points
    spill = SpatialRelease(start_positions=start_points,
                           release_time=start_time,
                           )

    model.spills += spill
    #model.add_spill(spill)
    assert len(model.spills) == 1

    model.start_time = spill.release_time
    #image_info = model.next_image()

    num_steps_output = 0
    while True:
        print "calling step"
        try:
            image_info = model.step()
            num_steps_output += 1
            print image_info
        except StopIteration:
            print "Done with the model run"
            break

    # there is the zeroth step, too.
    assert num_steps_output == \
        (model.duration.total_seconds() / model.time_step) + 1


def test_simple_run_with_image_output_uncertainty():
    """
    pretty much all this tests is that the model will run and output images
    """

    # create a place for test images (cleaning out any old ones)
    images_dir = os.path.join(basedir, "Test_images2")
    if os.path.isdir(images_dir):
        shutil.rmtree(images_dir)
    os.mkdir(images_dir)

    start_time = datetime(2012, 9, 15, 12, 0)

    # the land-water map
    gmap = gnome.map.MapFromBNA(testmap,
                               refloat_halflife=6,  # hours
                               )
    renderer = gnome.renderer.Renderer(testmap,
                                       images_dir,
                                       size=(400, 300))

    model = Model(time_step=timedelta(minutes=15),
                  start_time=start_time,
                  duration=timedelta(hours=1),
                  map=gmap,
                  uncertain=True,
                  cache_enabled=False,)

    model.outputters += renderer
    a_mover = SimpleMover(velocity=(1.0, -1.0, 0.0))
    model.movers += a_mover

    N = 10  # a line of ten points
    start_points = np.zeros((N, 3), dtype=np.float64)
    start_points[:, 0] = np.linspace(-127.1, -126.5, N)
    start_points[:, 1] = np.linspace(47.93, 48.1, N)
    #print start_points

    spill = SpatialRelease(start_positions=start_points,
                           release_time=start_time,
                           )

    model.spills += spill
    #model.add_spill(spill)
    model.start_time = spill.release_time
    #image_info = model.next_image()

    model.uncertain = True

    num_steps_output = 0
    while True:
        try:
            image_info = model.step()
            num_steps_output += 1
            print image_info
        except StopIteration:
            print "Done with the model run"
            break

    # there is the zeroth step, too.
    assert num_steps_output == \
        (model.duration.total_seconds() / model.time_step) + 1

    ## fixme -- do an assertionlooking for red in images?
    ##  ot at least make sure they are created?


def test_mover_api():
    """
    Test the API methods for adding and removing movers to the model.
    """
    start_time = datetime(2012, 1, 1, 0, 0)

    model = Model()
    model.duration = timedelta(hours=12)
    model.time_step = timedelta(hours=1)
    model.start_time = start_time

    mover_1 = SimpleMover(velocity=(1.0, -1.0, 0.0))
    mover_2 = SimpleMover(velocity=(1.0, -1.0, 0.0))
    mover_3 = SimpleMover(velocity=(1.0, -1.0, 0.0))
    mover_4 = SimpleMover(velocity=(1.0, -1.0, 0.0))

    # test our add object methods
    model.movers += mover_1
    model.movers += mover_2

    # test our get object methods
    assert(model.movers[mover_1.id] == mover_1)
    assert(model.movers[mover_2.id] == mover_2)
    with pytest.raises(KeyError):
        temp = model.movers['Invalid']
        print temp

    # test our iter and len object methods
    assert len(model.movers) == 2
    assert len([m for m in model.movers]) == 2
    for m1, m2 in zip(model.movers, [mover_1, mover_2]):
        assert m1 == m2

    # test our add objectlist methods
    model.movers += [mover_3, mover_4]
    assert [m for m in model.movers] == [mover_1, mover_2, mover_3, mover_4]

    # test our remove object methods
    del model.movers[mover_3.id]
    assert [m for m in model.movers] == [mover_1, mover_2, mover_4]
    with pytest.raises(KeyError):
        # our key should also be gone after the delete
        temp = model.movers[mover_3.id]
        print temp

    # test our replace method
    model.movers[mover_2.id] = mover_3
    assert [m for m in model.movers] == [mover_1, mover_3, mover_4]
    assert model.movers[mover_3.id] == mover_3
    with pytest.raises(KeyError):
        # our key should also be gone after the delete
        temp = model.movers[mover_2.id]
        print temp


# model start_time, No. of time_steps after which LEs release,
# duration as No. of timesteps
test_cases = [(datetime(2012, 1, 1, 0, 0), 0, 12),
              (datetime(2012, 1, 1, 0, 0), 12, 12),
              (datetime(2012, 1, 1, 0, 0), 13, 12)]


@pytest.mark.parametrize(("start_time", "release_delay", "duration"),
                         test_cases)
def test_all_movers(start_time, release_delay, duration):
    """
    a test that tests that all the movers at least can be run

    add new ones as they come along!
    """
    model = Model()
    model.time_step = timedelta(hours=1)
    model.duration = timedelta(seconds=model.time_step * duration)
    model.start_time = start_time
    start_loc = (1.0, 2.0, 0.0)  # random non-zero starting points

    # a spill - release after 5 timesteps
<<<<<<< HEAD
    model.spills += gnome.spill.PointSourceSurfaceRelease(num_elements=10,
                                                    start_position=start_loc,
                                                    release_time  = start_time + timedelta(seconds=model.time_step*release_delay),
                                                    )
=======
    release_time = start_time \
                 + timedelta(seconds=model.time_step * release_delay)
    model.spills += PointSourceRelease(num_elements=10,
                                       start_position=start_loc,
                                       release_time=release_time)

>>>>>>> 64f3f915
    # the land-water map
    model.map = gnome.map.GnomeMap()  # the simpleset of maps

    # simplemover
    model.movers += SimpleMover(velocity=(1.0, -1.0, 0.0))
    assert len(model.movers) == 1

    # random mover
    model.movers += RandomMover(diffusion_coef=100000)
    assert len(model.movers) == 2

    # wind mover
    series = np.array((start_time, (10, 45)),
                      dtype=datetime_value_2d).reshape((1,))
    model.movers += WindMover(Wind(timeseries=series,
                                   units='meter per second'))
    assert len(model.movers) == 3

    # add CATS mover
    c_data = get_datafile( os.path.join(datadir, r"long_island_sound/tidesWAC.CUR") )
    model.movers += CatsMover( c_data)
    assert len(model.movers) == 4

    # run the model all the way...
    num_steps_output = 0
    for step in model:
        num_steps_output += 1
        print "running step:", step

    # test release happens correctly for all cases
    if release_delay < duration:
        # at least one get_move has been called after release
        assert np.all(model.spills.LE('positions')[:, :2] != start_loc[:2])
    elif release_delay == duration:
        # particles are released after last step so no motion,
        # only initial state
        assert np.all(model.spills.LE('positions') == start_loc)
    else:
        # release_delay > duration so nothing released though model ran
        assert len(model.spills.LE('positions')) == 0

    # there is the zeroth step, too.
    assert num_steps_output == (model.duration.total_seconds() / model.time_step) + 1


# 0 is infinite persistence
@pytest.mark.parametrize("wind_persist", [0, 900, 5])
def test_linearity_of_wind_movers(wind_persist):
    """
    WindMover is defined as a linear operation - defining a model
    with a single WindMover with 15 knot wind is equivalent to defining
    a model with three WindMovers each with 5 knot wind. Or any number of
    WindMover's such that the sum of their magnitude is 15knots and the
    direction of wind is the same for both cases.

    Below is an example which defines two models and runs them.
    In model2, there are multiple winds defined so the windage parameter
    is reset 3 times for one timestep.
    Since windage range and persistance do not change, this only has the effect
    of doing the same computation 3 times. However, the results are the same.

    The mean and variance of the positions for both models are close.
    As windage_persist is decreased, the values become closer.
    Setting windage_persist=0 gives the larged difference between them.
    """
    units = 'meter per second'
    start_time = datetime(2012, 1, 1, 0, 0)
    series1 = np.array((start_time, (15, 45)),
                       dtype=datetime_value_2d).reshape((1,))
    series2 = np.array((start_time, (6, 45)),
                       dtype=datetime_value_2d).reshape((1,))
    series3 = np.array((start_time, (3, 45)),
                       dtype=datetime_value_2d).reshape((1,))

    num_LEs = 1000
    model1 = Model()
    model1.duration = timedelta(hours=1)
    model1.time_step = timedelta(hours=1)
    model1.start_time = start_time
<<<<<<< HEAD
    model1.spills += gnome.spill.PointSourceSurfaceRelease(num_elements=num_LEs,
                                                     start_position=(1.,2.,0.),
                                                     release_time  = start_time,
                                                     windage_persist=wind_persist
                                                     )
    model1.movers += gnome.movers.WindMover(gnome.environment.Wind(timeseries=series1, units='meter per second'))
    
    model2= gnome.model.Model()
=======
    model1.spills += PointSourceRelease(num_elements=num_LEs,
                                        start_position=(1., 2., 0.),
                                        release_time=start_time,
                                        windage_persist=wind_persist
                                        )

    model1.movers += WindMover(Wind(timeseries=series1, units=units))

    model2 = Model()
>>>>>>> 64f3f915
    model2.duration = timedelta(hours=10)
    model2.time_step = timedelta(hours=1)
    model2.start_time = start_time
<<<<<<< HEAD
    model2.spills += gnome.spill.PointSourceSurfaceRelease(num_elements=num_LEs,
                                                     start_position=(1.,2.,0.),
                                                     release_time  = start_time,
                                                     windage_persist=wind_persist
                                                     )
    
=======

    model2.spills += PointSourceRelease(num_elements=num_LEs,
                                        start_position=(1., 2., 0.),
                                        release_time=start_time,
                                        windage_persist=wind_persist
                                        )

>>>>>>> 64f3f915
    # todo: CHECK RANDOM SEED
    #model2.movers += WindMover(Wind(timeseries=series1, units=units))

    model2.movers += WindMover(Wind(timeseries=series2, units=units))
    model2.movers += WindMover(Wind(timeseries=series2, units=units))
    model2.movers += WindMover(Wind(timeseries=series3, units=units))

    while True:
        try:
            model1.next()
        except StopIteration:
            print "Done model1 .."
            break

    while True:
        try:
            model2.next()
        except StopIteration:
            print "Done model2 .."
            break

    # mean and variance at the end should be fairly close
    # look at the mean of the position vector. Assume m1 is truth
    # and m2 is approximation - look at the absolute error between
    # mean position of m2 in the 2 norm.
    # rel_mean_error = np.linalg.norm(np.mean(model2.spills.LE('positions'), 0) - np.mean(model1.spills.LE('positions'), 0))
    # assert rel_mean_error <= 0.5

    # Similary look at absolute error in variance of position of m2
    # in the 2 norm.
    rel_var_error = np.linalg.norm(np.var(model2.spills.LE('positions'), 0) - \
                                   np.var(model1.spills.LE('positions'), 0))
    assert rel_var_error <= 0.001


def test_model_release_after_start():
    """

    This runs the model for a simple spill, that starts after the model starts

    """
    units = 'meter per second'

    # default to now, rounded to nearest hour
    start_time = datetime(2013, 2, 22, 0)

    model = Model(time_step=60 * 30,  # 30 minutes in seconds
                              start_time=start_time,
                              duration=timedelta(hours=3),
                              )

    # add a spill that starts after the run begins.
<<<<<<< HEAD
    model.spills += gnome.spill.PointSourceSurfaceRelease(num_elements = 5,
                                                    start_position = (0, 0, 0),
                                                    release_time=start_time+timedelta(hours=1))

    # and another that starts later..
    model.spills += gnome.spill.PointSourceSurfaceRelease(num_elements = 4,
                                                    start_position = (0, 0, 0),
                                                    release_time=start_time+timedelta(hours=2))
=======
    release_time = start_time + timedelta(hours=1)
    model.spills += PointSourceRelease(num_elements=5,
                                       start_position=(0, 0, 0),
                                       release_time=release_time)

    # and another that starts later..
    release_time = start_time + timedelta(hours=2)
    model.spills += PointSourceRelease(num_elements=4,
                                       start_position=(0, 0, 0),
                                       release_time=release_time)
>>>>>>> 64f3f915

    # Add a Wind mover:
    series = np.array((start_time, (10, 45)),
                      dtype=datetime_value_2d).reshape((1,))
    model.movers += WindMover(Wind(timeseries=series, units=units))

    for step in model:
        print "running a step"
        for sc in model.spills.items():
            print "num_LEs", len(sc['positions'])


def test_release_at_right_time():
    """
    Tests that the elements get released when they should

    There are issues in that we want the elements to show
    up in the output for a given time step if they were
    supposed to be released then. Particularly for the
    first time step of the model.

    """
    # default to now, rounded to the nearest hour
    start_time = datetime(2013, 1, 1, 0)
    time_step = 2 * 60 * 60  # 2 hour in seconds

    model = Model(time_step=time_step,
                  start_time=start_time,
                  duration=timedelta(hours=12),
                  )

    # add a spill that starts right when the run begins
<<<<<<< HEAD
    model.spills += gnome.spill.PointSourceSurfaceRelease(num_elements=12,
                                                    start_position=(0, 0, 0),
                                                    release_time=datetime(2013, 1, 1, 0),
                                                    end_release_time=datetime(2013, 1, 1, 6),
                                                    )
    # before the run - no elements present since data_arrays get defined after 1st step (prepare_for_model_run):
=======
    model.spills += PointSourceRelease(num_elements=12,
                                       start_position=(0, 0, 0),
                                       release_time=datetime(2013, 1, 1, 0),
                                       end_release_time=datetime(2013, 1, 1, 6),
                                       )

    # before the run - no elements present since data_arrays get defined
    # after 1st step (prepare_for_model_run):
>>>>>>> 64f3f915
    assert model.spills.items()[0].num_elements == 0

    model.step()
    assert model.spills.items()[0].num_elements == 4

    model.step()
    assert model.spills.items()[0].num_elements == 8

    model.step()
    assert model.spills.items()[0].num_elements == 12

    model.step()
    assert model.spills.items()[0].num_elements == 12


def test_full_run(model):
    """
    test doing a full run
    """
    #model = setup_simple_model()
    results = model.full_run()
    print results

    # check the number of time steps output is right
    # there is the zeroth step, too.
    assert len(results) == (model.duration.total_seconds() / model.time_step) + 1

    # check if the images are there:
    # (1 extra for background image)
    assert len(os.listdir(os.path.join(basedir, "Test_images"))) == model.num_time_steps + 1


def test_callback_add_mover():
    """ Test callback after add mover """
    units = 'meter per second'

    model = Model()
    model.time_step = timedelta(hours=1)
    model.duration = timedelta(hours=10)
    model.start_time = datetime(2012, 1, 1, 0, 0)
    #start_loc = (1.0, 2.0, 0.0)  # random non-zero starting points

    # add Movers
    model.movers += SimpleMover(velocity=(1.0, -1.0, 0.0))
    series = np.array( (model.start_time, ( 10,   45) ),  dtype=datetime_value_2d).reshape((1,))
    model.movers += WindMover(Wind(timeseries=series, units=units))
    
    tide_file = get_datafile( os.path.join( os.path.dirname(__file__), r"sample_data","tides","CLISShio.txt") )
    tide_ = Tide(filename=tide_file)
    
    d_file = get_datafile( os.path.join(datadir, r"long_island_sound/tidesWAC.CUR") )
    model.movers += CatsMover( d_file, tide=tide_)
    
    model.movers += CatsMover( d_file )
    
    for mover in model.movers:
        assert mover.active_start == inf_datetime.InfDateTime('-inf')
        assert mover.active_stop == inf_datetime.InfDateTime('inf')

        if isinstance(mover, WindMover):
            assert  mover.wind.id in model.environment

        if isinstance(mover, CatsMover):
            if mover.tide is not None:
                assert mover.tide.id in model.environment

    # Add a mover with user defined active_start / active_stop values
    # - these should not be updated
    active_on = model.start_time + timedelta(hours=1)
    active_off = model.start_time + timedelta(hours=4)
    custom_mover = SimpleMover(velocity=(1.0, -1.0, 0.0),
                               active_start=active_on,
                               active_stop=active_off)
    model.movers += custom_mover

    assert model.movers[custom_mover.id].active_start == active_on
    assert model.movers[custom_mover.id].active_stop == active_off


def test_callback_add_mover_midrun(model):
    """ Test callback after add mover called midway through the run """
    model = Model()
    model.time_step = timedelta(hours=1)
    model.duration = timedelta(hours=10)
    model.start_time = datetime(2012, 1, 1, 0, 0)
    #start_loc = (1.0, 2.0, 0.0)  # random non-zero starting points

    #model = setup_simple_model()

    for i in range(2):
        model.step()

    assert model.current_time_step > -1

    # now add another mover and make sure model rewinds
    model.movers += SimpleMover(velocity=(2.0, -2.0, 0.0))
    assert model.current_time_step == -1


def test_simple_run_no_spills(model):

    #model = setup_simple_model()

    for spill in model.spills:
        del model.spills[spill.id]

    assert len(model.spills) == 0

    for step in model:
        print "just ran time step: %s" % model.current_time_step

    assert True


if __name__ == "__main__":
    #test_all_movers()
    #test_release_at_right_time()
    #test_simple_run_with_image_output()
    test_simple_run_with_image_output_uncertainty()<|MERGE_RESOLUTION|>--- conflicted
+++ resolved
@@ -17,7 +17,7 @@
 from gnome.basic_types import datetime_value_2d
 from gnome.utilities import inf_datetime
 from gnome.model import Model
-from gnome.spill import SpatialRelease, PointSourceRelease
+from gnome.spill import SpatialRelease, PointSourceSurfaceRelease
 from gnome.utilities.remote_data import get_datafile
 from gnome.movers.simple_mover import SimpleMover
 from gnome.movers import RandomMover, WindMover, CatsMover
@@ -117,19 +117,11 @@
     model.movers += a_mover
     assert len(model.movers) == 1
 
-<<<<<<< HEAD
-    spill = gnome.spill.PointSourceSurfaceRelease(num_elements=10,
-                                            start_position = (0.0, 0.0, 0.0),
-                                            release_time = start_time,
-                                            )
-    
-=======
-    spill = PointSourceRelease(num_elements=10,
+    spill = PointSourceSurfaceRelease(num_elements=10,
                                start_position=(0.0, 0.0, 0.0),
                                release_time=start_time,
                                )
 
->>>>>>> 64f3f915
     model.spills += spill
     assert len(model.spills) == 1
     #model.add_spill(spill)
@@ -169,19 +161,11 @@
     model.movers += a_mover
     assert len(model.movers) == 1
 
-<<<<<<< HEAD
-    spill = gnome.spill.PointSourceSurfaceRelease(num_elements=10,
-                                            start_position = (0.0, 0.0, 0.0),
-                                            release_time = start_time,
-                                            )
-    
-=======
-    spill = PointSourceRelease(num_elements=10,
+    spill = PointSourceSurfaceRelease(num_elements=10,
                                start_position=(0.0, 0.0, 0.0),
                                release_time=start_time,
                                )
 
->>>>>>> 64f3f915
     model.spills += spill
     #model.add_spill(spill)
     assert len(model.spills) == 1
@@ -408,19 +392,12 @@
     start_loc = (1.0, 2.0, 0.0)  # random non-zero starting points
 
     # a spill - release after 5 timesteps
-<<<<<<< HEAD
-    model.spills += gnome.spill.PointSourceSurfaceRelease(num_elements=10,
-                                                    start_position=start_loc,
-                                                    release_time  = start_time + timedelta(seconds=model.time_step*release_delay),
-                                                    )
-=======
     release_time = start_time \
                  + timedelta(seconds=model.time_step * release_delay)
-    model.spills += PointSourceRelease(num_elements=10,
+    model.spills += PointSourceSurfaceRelease(num_elements=10,
                                        start_position=start_loc,
                                        release_time=release_time)
 
->>>>>>> 64f3f915
     # the land-water map
     model.map = gnome.map.GnomeMap()  # the simpleset of maps
 
@@ -500,45 +477,25 @@
     model1.duration = timedelta(hours=1)
     model1.time_step = timedelta(hours=1)
     model1.start_time = start_time
-<<<<<<< HEAD
-    model1.spills += gnome.spill.PointSourceSurfaceRelease(num_elements=num_LEs,
-                                                     start_position=(1.,2.,0.),
-                                                     release_time  = start_time,
-                                                     windage_persist=wind_persist
-                                                     )
-    model1.movers += gnome.movers.WindMover(gnome.environment.Wind(timeseries=series1, units='meter per second'))
-    
-    model2= gnome.model.Model()
-=======
-    model1.spills += PointSourceRelease(num_elements=num_LEs,
-                                        start_position=(1., 2., 0.),
-                                        release_time=start_time,
-                                        windage_persist=wind_persist
-                                        )
+    model1.spills += PointSourceSurfaceRelease(num_elements=num_LEs,
+                                               start_position=(1., 2., 0.),
+                                               release_time=start_time,
+                                               windage_persist=wind_persist
+                                               )
 
     model1.movers += WindMover(Wind(timeseries=series1, units=units))
 
     model2 = Model()
->>>>>>> 64f3f915
     model2.duration = timedelta(hours=10)
     model2.time_step = timedelta(hours=1)
     model2.start_time = start_time
-<<<<<<< HEAD
-    model2.spills += gnome.spill.PointSourceSurfaceRelease(num_elements=num_LEs,
-                                                     start_position=(1.,2.,0.),
-                                                     release_time  = start_time,
-                                                     windage_persist=wind_persist
-                                                     )
-    
-=======
-
-    model2.spills += PointSourceRelease(num_elements=num_LEs,
-                                        start_position=(1., 2., 0.),
-                                        release_time=start_time,
-                                        windage_persist=wind_persist
-                                        )
-
->>>>>>> 64f3f915
+
+    model2.spills += PointSourceSurfaceRelease(num_elements=num_LEs,
+                                               start_position=(1., 2., 0.),
+                                               release_time=start_time,
+                                               windage_persist=wind_persist
+                                              )
+
     # todo: CHECK RANDOM SEED
     #model2.movers += WindMover(Wind(timeseries=series1, units=units))
 
@@ -591,27 +548,15 @@
                               )
 
     # add a spill that starts after the run begins.
-<<<<<<< HEAD
-    model.spills += gnome.spill.PointSourceSurfaceRelease(num_elements = 5,
-                                                    start_position = (0, 0, 0),
-                                                    release_time=start_time+timedelta(hours=1))
+    release_time = start_time + timedelta(hours=1)
+    model.spills += PointSourceSurfaceRelease(num_elements=5,
+                                              start_position=(0, 0, 0),
+                                              release_time=release_time)
 
     # and another that starts later..
     model.spills += gnome.spill.PointSourceSurfaceRelease(num_elements = 4,
                                                     start_position = (0, 0, 0),
                                                     release_time=start_time+timedelta(hours=2))
-=======
-    release_time = start_time + timedelta(hours=1)
-    model.spills += PointSourceRelease(num_elements=5,
-                                       start_position=(0, 0, 0),
-                                       release_time=release_time)
-
-    # and another that starts later..
-    release_time = start_time + timedelta(hours=2)
-    model.spills += PointSourceRelease(num_elements=4,
-                                       start_position=(0, 0, 0),
-                                       release_time=release_time)
->>>>>>> 64f3f915
 
     # Add a Wind mover:
     series = np.array((start_time, (10, 45)),
@@ -644,23 +589,12 @@
                   )
 
     # add a spill that starts right when the run begins
-<<<<<<< HEAD
     model.spills += gnome.spill.PointSourceSurfaceRelease(num_elements=12,
                                                     start_position=(0, 0, 0),
                                                     release_time=datetime(2013, 1, 1, 0),
                                                     end_release_time=datetime(2013, 1, 1, 6),
                                                     )
     # before the run - no elements present since data_arrays get defined after 1st step (prepare_for_model_run):
-=======
-    model.spills += PointSourceRelease(num_elements=12,
-                                       start_position=(0, 0, 0),
-                                       release_time=datetime(2013, 1, 1, 0),
-                                       end_release_time=datetime(2013, 1, 1, 6),
-                                       )
-
-    # before the run - no elements present since data_arrays get defined
-    # after 1st step (prepare_for_model_run):
->>>>>>> 64f3f915
     assert model.spills.items()[0].num_elements == 0
 
     model.step()
