"""
basic test to see if everything imports successfully
"""

# import the pure python modules:

def test_import_gnome():
    import gnome
    
def test_import_map():
    import gnome.map

def test_import_model():
    import gnome.model

def test_import_spill():
    import gnome.spill

def test_import_greenwich():
    import gnome.greenwich

## import the cython extensions:

def test_import_basic_types():
<<<<<<< HEAD
    import gnome.cy_gnome.basic_types

#def test_import_netcdf_mover():
#    import gnome.cy_gnome.netcdf_mover

def test_import_ossm_time():
    import gnome.cy_gnome.ossm_time
=======
    import gnome.cy_basic_types

def test_import_netcdf_mover():
    import gnome.cy_netcdf_mover

def test_import_ossm_time():
    import gnome.cy_ossm_time
>>>>>>> 92382287

#def test_import_cats_mover():
#    import gnome.cy_cats_mover
#    
#def test_import_random_mover():
#    import gnome.cy_random_mover

def test_import_wind_mover():
<<<<<<< HEAD
    import gnome.cy_gnome.wind_mover
=======
    import gnome.cy_wind_mover
>>>>>>> 92382287
    
    
<|MERGE_RESOLUTION|>--- conflicted
+++ resolved
@@ -22,23 +22,13 @@
 ## import the cython extensions:
 
 def test_import_basic_types():
-<<<<<<< HEAD
-    import gnome.cy_gnome.basic_types
+    import gnome.cy_gnome.cy_basic_types
 
-#def test_import_netcdf_mover():
-#    import gnome.cy_gnome.netcdf_mover
+def test_import_netcdf_mover():
+    import gnome.cy_gnome.cy_netcdf_mover
 
 def test_import_ossm_time():
-    import gnome.cy_gnome.ossm_time
-=======
-    import gnome.cy_basic_types
-
-def test_import_netcdf_mover():
-    import gnome.cy_netcdf_mover
-
-def test_import_ossm_time():
-    import gnome.cy_ossm_time
->>>>>>> 92382287
+    import gnomecy_gnome.cy_ossm_time
 
 #def test_import_cats_mover():
 #    import gnome.cy_cats_mover
@@ -47,10 +37,6 @@
 #    import gnome.cy_random_mover
 
 def test_import_wind_mover():
-<<<<<<< HEAD
-    import gnome.cy_gnome.wind_mover
-=======
-    import gnome.cy_wind_mover
->>>>>>> 92382287
+    import gnome.cy_gnome.cy_wind_mover
     
     
