--- conflicted
+++ resolved
@@ -387,7 +387,6 @@
                       == self.orig_pos[mask, :])
 
 
-<<<<<<< HEAD
 from gnome.map import MapFromBNA
 
 def test_map_from_bna1():
@@ -409,8 +408,6 @@
     assert bna_map.bitmap[ 6, 0] == 1
 
 
-=======
->>>>>>> d64f29f8
 class Test_MapfromBNA:
     bna_map = MapFromBNA(testmap, 6, raster_size=1000)
 
@@ -733,36 +730,6 @@
                          )
 
         spill = TestSpillContainer(8)
-<<<<<<< HEAD
-        spill['positions']= np.array( ( ( 45.0, 25.0, 0.0), 
-                                        ( 45.0, 25.0, 0.0), 
-                                        ( 45.0,-25.0, 0.0), 
-                                        ( 45.0,-25.0, 0.0), 
-                                        (-45.0,-25.0, 0.0), 
-                                        (-45.0,-25.0, 0.0), 
-                                        (-45.0, 25.0, 0.0), 
-                                        (-45.0, 25.0, 0.0), 
-                                     ), dtype=np.float64) 
-
-        spill['next_positions'] =  np.array( ( ( 55.0, 25.0, 0.0), # off
-                                               ( 49.0, 25.0, 0.0), # still on
-                                               ( 45.0,-35.0, 0.0), #off
-                                               ( 45.0,-29.0, 0.0), #still on
-                                               (-55.0,-25.0, 0.0), #off
-                                               (-49.0,-25.0, 0.0), #still on
-                                               (-45.0, 35.0, 0.0), #off
-                                               (-45.0, 29.0, 0.0), #still on
-                                           ),  dtype=np.float64)
-
-        map.beach_elements(spill)
-        
-        #off = np.ones(4,) * basic_types.oil_status.off_maps
-        off = np.ones(4,) * basic_types.oil_status.to_be_removed
-        assert np.array_equal( spill['status_codes'][0::2], off )
-
-        on = np.ones(4,) * basic_types.oil_status.in_water
-        assert np.array_equal( spill['status_codes'][1::2], on )
-=======
         spill['positions'] = np.array(((45.0, 25.0, 0.0),
                                        (45.0, 25.0, 0.0),
                                        (45.0, -25.0, 0.0),
@@ -792,7 +759,6 @@
         on = np.ones(4,) * oil_status.in_water
         assert np.array_equal(spill['status_codes'][1::2], on)
 
->>>>>>> d64f29f8
 
 def test_resurface_airborne_elements():
     positions = np.array(((1, 2, 0.0),
