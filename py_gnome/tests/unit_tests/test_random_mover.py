--- conflicted
+++ resolved
@@ -5,6 +5,8 @@
 """
 import datetime
 import numpy as np
+
+import gnome
 
 from gnome.movers import RandomMover
 
@@ -92,13 +94,8 @@
     similar to the computed value: var = Dt
     """
     num_le = 1000
-<<<<<<< HEAD
     start_time = datetime.datetime(2012,11,10,0)
-    sc = TestSpillContainer(num_le, start_loc, start_time, spill_obj=gnome.spill.PointSource3DRelease )
-=======
-    start_time = datetime.datetime(2012, 11, 10, 0)
-    sc = TestSpillContainer(num_le, start_loc, start_time)
->>>>>>> 64f3f915
+    sc = TestSpillContainer(num_le, start_loc, start_time, spill_obj=gnome.spill.PointSource3DRelease)
     D = 100000
     num_steps = 10
 
