--- conflicted
+++ resolved
@@ -144,11 +144,7 @@
                                              num_elements=num_elems)[:2]
 
     print 'num spills:', len(sc.spills)
-<<<<<<< HEAD
-    print 'spill[0] amount:', sc.spills[0].amount
-=======
     print 'spill[0] amount:', sc.spills[0].amount, sc.spills[0].units
->>>>>>> 5aa3544b
 
     model_time = (sc.spills[0]
                   .get('release_time') + timedelta(seconds=time_step))
