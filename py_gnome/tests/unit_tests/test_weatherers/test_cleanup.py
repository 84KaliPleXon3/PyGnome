'''
tests for cleanup options
'''
from datetime import datetime, timedelta

<<<<<<< HEAD
=======
from pytest import mark, raises
>>>>>>> 9f1f2d19
import numpy as np
import unit_conversion as uc
from pytest import mark, raises
from testfixtures import log_capture

from gnome.basic_types import oil_status, fate
from gnome.environment import Water, constant_wind
from gnome.weatherers.intrinsic import WeatheringData

from gnome.weatherers import Skimmer, Burn, ChemicalDispersion
from gnome.spill_container import SpillContainer
from gnome.spill import point_line_release_spill
from gnome.utilities.inf_datetime import InfDateTime
from gnome.environment import Waves, constant_wind, Water

from ..conftest import test_oil

delay = 1.
time_step = 900

rel_time = datetime(2014, 1, 1, 0, 0)
active_start = rel_time + timedelta(seconds=time_step)
active_stop = active_start + timedelta(hours=1.)
amount = 36000.
units = 'kg'    # leave as SI units


class ObjForTests:
    @classmethod
    def mk_test_objs(self):
        '''
        create SpillContainer and test WeatheringData object test objects so
        we can run Skimmer, Burn like a model without using a full on Model
        '''
        intrinsic = WeatheringData(Water())
        sc = SpillContainer()
        sc.spills += point_line_release_spill(10,
                                              (0, 0, 0),
                                              rel_time,
                                              substance=test_oil,
                                              amount=amount,
                                              units='kg')
        return (sc, intrinsic)

    def reset_test_objs(self):
        '''
        reset test objects
        '''
        # print '\n------------\n', 'reset_and_release', '\n------------'
        self.sc.rewind()
        self.sc.rewind()
        self.sc.prepare_for_model_run(self.intrinsic.array_types)
        self.intrinsic.initialize(self.sc)

    def reset_and_release(self):
        '''
        reset test objects and relaese elements
        '''
        self.reset_test_objs()
        num_rel = self.sc.release_elements(time_step, rel_time)
        self.intrinsic.update(num_rel, self.sc, time_step)


class TestSkimmer(ObjForTests):
    skimmer = Skimmer(amount,
                      'kg',
                      efficiency=0.3,
                      active_start=active_start,
                      active_stop=active_stop)

    (sc, intrinsic) = ObjForTests.mk_test_objs()

    def test_prepare_for_model_run(self):
        self.reset_and_release()
        self.skimmer.prepare_for_model_run(self.sc)
        assert self.sc.weathering_data['skimmed'] == 0.
        assert (self.skimmer._rate ==
                self.skimmer.amount/(self.skimmer.active_stop -
                                     self.skimmer.active_start).total_seconds())

    @mark.parametrize(("model_time", "active", "ts"),
                      [(active_start, True, time_step),
                       (active_start - timedelta(seconds=time_step/3.), True,
                        time_step*2./3.),  # between active_start - active_stop
                       (active_start + timedelta(seconds=time_step/2.), True,
                        time_step),     # between active_start - active_stop
                       (active_stop, False, None),
                       (active_stop - timedelta(seconds=time_step), True,
                        time_step),     # before active stop
                       (active_stop - timedelta(seconds=time_step/3.), True,
                        time_step/3.)   # before active stop
                       ])
    def test_prepare_for_model_step(self, model_time, active, ts):
        '''
        assert that the _timestep property is being set correctly. This is
        less than or equal to time_step specified by model. Since we define
        a rate object, this is just to ensure the amount Skimmed between the
        duration specified matches given a constant skim rate.
        '''
        self.reset_and_release()
        self.skimmer.prepare_for_model_step(self.sc, time_step, model_time)

        assert self.skimmer.active is active
        if active:
            assert self.skimmer._timestep == ts
            mask = self.sc['fate_status'] & fate.skim == fate.skim
            assert mask.sum() > 0

    @mark.parametrize("avg_frac_water", [0.0, 0.4])
    def test_weather_elements(self, avg_frac_water):
        '''
        Test only the mass removed due to Skimmer operation:
        1) sc['mass'] + sc.weathering_data['skimmed'] =  spill_amount
        2) sc.weathering_data['skimmed']/skimmer.amount = skimmer.efficiency
        '''
        self.reset_test_objs()
        self.skimmer.prepare_for_model_run(self.sc)

        assert self.sc.weathering_data['skimmed'] == 0.0

        model_time = rel_time
        while (model_time <
               self.skimmer.active_stop + timedelta(seconds=2*time_step)):

            amt_skimmed = self.sc.weathering_data['skimmed']

            num_rel = self.sc.release_elements(time_step, model_time)
            if num_rel > 0:
                self.sc['frac_water'][:] = avg_frac_water
            self.intrinsic.update(num_rel, self.sc, time_step)
            self.skimmer.prepare_for_model_step(self.sc, time_step, model_time)

            self.skimmer.weather_elements(self.sc, time_step, model_time)

            if not self.skimmer.active:
                assert self.sc.weathering_data['skimmed'] == amt_skimmed
            else:
                # check total amount removed at each timestep
                assert self.sc.weathering_data['skimmed'] > amt_skimmed

            self.skimmer.model_step_is_done(self.sc)
            self.sc.model_step_is_done()
            # model would do the following
            self.sc['age'][:] = self.sc['age'][:] + time_step
            model_time += timedelta(seconds=time_step)

            # check - useful for debugging issues with recursion
            assert (amount == self.sc.weathering_data['skimmed'] +
                    self.sc['mass'].sum())

        # following should finally hold true for entire run
        assert np.allclose(amount, self.sc.weathering_data['skimmed'] +
                           self.sc['mass'].sum(), atol=1e-6)
        # efficiency decreased since only (1 - avg_frac_water) is the fraction
        # of oil collected by skimmer
        assert np.allclose(self.sc.weathering_data['skimmed']/self.skimmer.amount,
                           self.skimmer.efficiency * (1 - avg_frac_water),
                           atol=1e-6)


<<<<<<< HEAD
class TestBurn:
    '''
    Define a default object
    default units are SI
    '''
    (sc, intrinsic) = test_objs()
=======
class TestBurnProperties:
    area = 10.
    thick = 1.
    start = datetime(2015, 1, 1, 1, 0)

    def test_area_units(self):
        b = Burn(self.area, self.thick, self.start)
        b.area_units = 'km^2'
        assert self.area == b.area
        assert (uc.convert('Area', 'm^2', b.area_units, b._si_area) ==
                b.area)

    def test_area(self):
        b = Burn(self.area, self.thick, self.start)
        new_area = self.area / 1000.
        b.area = new_area
        assert new_area == b.area
        assert (uc.convert('Area', 'm^2', b.area_units, b._si_area) ==
                b.area)

    def test_thick_units(self):
        b = Burn(self.area, self.thick, self.start)
        b.thickness_units = 'km'
        assert self.thick == b.thickness
        assert (uc.convert('Length', 'm', b.thickness_units, b._si_thickness)
                == b.thickness)

    def test_thickness(self):
        b = Burn(self.area, self.thick, self.start)
        new_thick = self.thick / 1000.
        b.thickness = new_thick
        assert new_thick == b.thickness
        assert (uc.convert('Length', 'm', b.thickness_units, b._si_thickness)
                == b.thickness)


class TestBurn(ObjForTests):
    (sc, intrinsic) = ObjForTests.mk_test_objs()
>>>>>>> 9f1f2d19
    spill = sc.spills[0]
    op = spill.get('substance')
    volume = spill.get_mass()/op.get_density()

    thick = 1
    area = (0.5 * volume)/thick

    # test with non SI units
    burn = Burn(area, thick, active_start,
                area_units='km^2', thickness_units='km',
                efficiency=1.0)

    def test_init(self):
        '''
        active_stop is ignored if set by user
        '''
        burn = Burn(self.area,
                    self.thick,
                    active_start=active_start,
                    active_stop=active_start,
                    name='test_burn',
                    on=False)   # this is ignored!
        assert burn.active_stop == InfDateTime('inf')
        assert burn.name == 'test_burn'
        assert not burn.on

    @mark.parametrize(("area_units", "thickness_units"), [("m", "in"),
                                                          ("m^2", "l")])
    def test_units_exception(self, area_units, thickness_units):
        ''' tests incorrect units raises exception '''
        with raises(uc.InvalidUnitError):
            self.burn.area_units = "in"

        with raises(uc.InvalidUnitError):
            self.burn.thickness_units = "m^2"

        with raises(uc.InvalidUnitError):
            Burn(10, 1, datetime.now(), area_units=area_units,
                 thickness_units=thickness_units)

    def test_prepare_for_model_run(self):
        ''' check _oilwater_thickness, _burn_duration is reset'''
        self.burn._oilwater_thickness = 0.002   # reached terminal thickness
        self.burn._burn_duration = 23000.0
        self.burn.prepare_for_model_run(self.sc)
        assert (self.burn._oilwater_thickness ==
                uc.convert('Length', self.burn.thickness_units, 'm',
                           self.burn.thickness))
        assert self.burn._burn_duration == 0.0

    def test_prepare_for_model_step(self):
        '''
        once thickness reaches _min_thickness, test the mover becomes inactive
        if mover is off, it is also inactive
        '''
        self.burn.prepare_for_model_run(self.sc)
        self._oil_thickness = 0.002
        self.burn.prepare_for_model_step(self.sc, time_step, rel_time)
        assert not self.burn._active

        # turn it off
        self.burn.on = False
        self.burn.prepare_for_model_step(self.sc, time_step, rel_time)
        assert not self.burn._active

    def _weather_elements_helper(self, burn, avg_frac_water=0.0):
        '''
        refactored model run from test_weather_elements to this helper function
        It is also used by next test:
        test_elements_weather_slower_with_frac_water
        '''
        self.reset_test_objs()

        model_time = rel_time
        burn.prepare_for_model_run(self.sc)

        # once burn becomes active, sc.weathering_data['burned'] > 0.0 and
        # burn becomes inactive once
        # burn._oil_thickness == burn._min_thickness
        step_num = 0
        while ((model_time > burn.active_start and
                burn.active) or self.sc.weathering_data['burned'] == 0.0):
            num = self.sc.release_elements(time_step, model_time)
            if num > 0:
                self.sc['frac_water'][:] = avg_frac_water
            self.intrinsic.update(num, self.sc, time_step)

            dt = timedelta(seconds=time_step)
            burn.prepare_for_model_step(self.sc, time_step, model_time)

            if burn._oilwater_thickness <= burn._min_thickness:
                # inactive flag is set in prepare_for_model_step() - not set in
                # weather_elements()
                assert not burn._active
            elif model_time + dt <= burn.active_start:
                # if model_time + dt == burn.active_start, then start the burn
                # in next step
                assert not burn._active
            else:
                assert burn._active

            burn.weather_elements(self.sc, time_step, model_time)

            self.sc['age'][:] = self.sc['age'][:] + time_step
            model_time += dt
            step_num += 1
            if step_num > 100:
                # none of the tests take that long, so break it
                msg = "Test took more than 100 iterations for Burn, check test"
                raise Exception(msg)
                break

        assert burn._burn_duration > 0.0
        print '\nCompleted steps: {0:2}'.format(step_num)

    @mark.parametrize(("thick", "avg_frac_water", "units"), [(0.003, 0, 'm'),
                                                             (1, 0, 'm'),
                                                             (1, 0.3, 'm'),
                                                             (100, 0.3, 'cm')])
    def test_weather_elements(self, thick, avg_frac_water, units):
        '''
        weather elements and test. frac_water is 0. Test thickness in units
        other than 'm'.

        1) tests the expected burned mass equals 'burned' amount stored in
           weathering_data
        2) also tests the mass_remaining is consistent with what we expect
        3) tests the mass of LEs set for burn equals the mass of oil given
           avg_frac_water and the thickness, and area. Since we cannot have
           a fraction of an LE, the difference should be within the mass of
           one LE.

        Also sets the 'frac_water' to 0.5 for one of the tests just to ensure
        it works.
        '''
        self.spill.set('num_elements', 500)
        thick_si = uc.convert('Length', units, 'm', thick)
        area = (0.5 * self.volume)/thick_si
        burn = Burn(area, thick, active_start, thickness_units=units,
                    efficiency=1.0)

        # return the initial value of burn._oil_thickness - this is starting
        # thickness of the oil
        self._weather_elements_helper(burn, avg_frac_water)

        # following should finally hold true for entire run
        assert np.allclose(amount, self.sc.weathering_data['burned'] +
                           self.sc['mass'].sum(), atol=1e-6)

        # want mass of oil thickness * area gives volume of oil-water so we
        # need to scale this by (1 - avg_frac_water)
        exp_burned = ((thick_si - burn._min_thickness) * (1 - avg_frac_water) *
                      burn.area * self.op.get_density())
        assert np.isclose(self.sc.weathering_data['burned'], exp_burned)

        mask = self.sc['fate_status'] & fate.burn == fate.burn

        # given LEs are discrete elements, we cannot add a fraction of an LE
        mass_per_le = self.sc['init_mass'][mask][0]
        exp_init_oil_mass = (burn.area * thick_si * (1 - avg_frac_water)
                             * self.op.get_density())
        assert (self.sc['init_mass'][mask].sum() - exp_init_oil_mass
                < mass_per_le and
                self.sc['init_mass'][mask].sum() - exp_init_oil_mass >= 0.0)

        exp_mass_remain = (burn._oilwater_thickness * (1 - avg_frac_water) *
                           burn.area * self.op.get_density())
        mass_remain_for_burn_LEs = self.sc['mass'][mask].sum()
        assert np.allclose(exp_mass_remain, mass_remain_for_burn_LEs)

        print ('Current Thickness: {0:.3f}, '
               'Duration (hrs): {1:.3f}').format(burn._oilwater_thickness,
                                                 burn._burn_duration/3600)

    def test_elements_weather_faster_with_frac_water(self):
        '''
        Tests that avg_water_frac > 0 weathers faster. This is because the
        burn.thickness attribute now corresponds with thickness of boomed
        oil_water mixture. As water fraction increases, the thickness of the
        oil within the area that can burn is reduced by (1 - avg_frac_water),
        it therefore reaches the 2mm threshold fastest.

        TEST FAILS:
        todo: figure out if this is a good/valid test
        not sure about this since burn rate is slowed down by
        (1 - frac_water) so even though there less oil, the rate of burn is
        also reduced
        '''
        self.spill.set('num_elements', 500)
        area = (0.5 * self.volume)/1.
        burn1 = Burn(area, 1., active_start, efficiency=1.0)
        burn2 = Burn(area, 1., active_start, efficiency=1.0)
        burn3 = Burn(area, 1., active_start, efficiency=1.0)

        self._weather_elements_helper(burn1)
        self._weather_elements_helper(burn2, avg_frac_water=0.3)
        self._weather_elements_helper(burn3, avg_frac_water=0.5)

        print "frac_water", 1.0, "burn_duration", round(burn1._burn_duration)
        print "frac_water", 0.3, "burn_duration", round(burn2._burn_duration)
        print "frac_water", 0.9, "burn_duration", round(burn3._burn_duration)
        assert (burn1._burn_duration < burn2._burn_duration <
                burn3._burn_duration)

    def test_efficiency(self):
        '''
        tests efficiency. If burn1 efficiency is 0.7 and it is 1.0 for burn2,
        then burn1_amount/burn2_amount = 0.7
        Also checks the burn duration is not effected by efficiency

        The burn duration for both will be the same since efficiency only
        effects the amount of oil burned. The rate at which the oil/water
        mixture goes down to 2mm only depends on fractional water content.
        '''
        self.spill.set('num_elements', 500)
        area = (0.5 * self.volume)/1.
        eff = 0.7
        burn1 = Burn(area, 1., active_start, efficiency=1.0)
        burn2 = Burn(area, 1., active_start, efficiency=eff)

        self._weather_elements_helper(burn1)
        amount_burn1 = self.sc.weathering_data['burned']
        self._weather_elements_helper(burn2)
        amount_burn2 = self.sc.weathering_data['burned']

        assert np.isclose(amount_burn2/amount_burn1, eff)
        assert burn1._burn_duration == burn2._burn_duration

    def test_update_from_dict(self):
        '''
        test that the update_from_dict correctly sets efficiency to None
        if it is dropped from json payload if user chose compute from wind
        '''
        self.burn.wind = constant_wind(5, 0)
        json_ = self.burn.serialize()
        assert self.burn.efficiency is not None
        del json_['efficiency']

        dict_ = Burn.deserialize(json_)
        dict_['wind'] = self.burn.wind
        assert 'wind' in dict_
        self.burn.update_from_dict(dict_)
        assert self.burn.efficiency is None

        json_['efficiency'] = .4

        # make sure None for wind doesn't break it
        dict_['wind'] = None
        dict_ = Burn.deserialize(json_)
        self.burn.update_from_dict(dict_)
        assert self.burn.efficiency == json_['efficiency']

    def test_set_efficiency(self):
        '''
        efficiency updates only if value is valid
        '''
        curr_val = .4
        self.burn.efficiency = curr_val

        self.burn.efficiency = 0
        assert self.burn.efficiency == curr_val

        self.burn.efficiency = 1.1
        assert self.burn.efficiency == curr_val

<<<<<<< HEAD
        self.burn.efficiency = 1.0
        assert self.burn.efficiency == 1.0
=======
        assert init_th1 > init_th2 > init_th3
        #assert (burn1._burn_duration > burn2._burn_duration >
        #        burn3._burn_duration)


class TestChemicalDispersion(ObjForTests):
    (sc, intrinsic) = ObjForTests.mk_test_objs()
    spill = sc.spills[0]
    op = spill.get('substance')
    spill_volume = spill.get_mass()/op.get_density()
    c_disp = ChemicalDispersion(spill_volume * 0.2,
                                active_start,
                                active_stop,
                                units='m^3',
                                efficiency=0.3)

    def test_prepare_for_model_run_waves(self):
        '''
        test efficiency gets set correctly
        '''
        self.reset_test_objs()
        waves = Waves(constant_wind(0, 0),
                      water=Water())
        c_disp = ChemicalDispersion(self.spill_volume * 0.2,
                                    active_start,
                                    active_stop)
        with raises(AttributeError):
            c_disp.prepare_for_model_run(self.sc)

        c_disp.waves = waves
        assert 'chemically_dispersed' not in self.sc.weathering_data

        c_disp.prepare_for_model_run(self.sc)
        assert self.sc.weathering_data['chemically_dispersed'] == 0.0
        assert c_disp.efficiency == 0.241

        # make wind large so efficiency goes to 0 or should it be 0.241?
        c_disp.efficiency = None
        waves.wind.timeseries = (waves.wind.timeseries[0]['time'], (100, 0))
        c_disp.prepare_for_model_run(self.sc)
        assert c_disp.efficiency == 0

    def test_prepare_for_model_step(self):
        self.reset_and_release()

        assert np.all(self.sc['fate_status'] == fate.surface_weather)

        self.c_disp.prepare_for_model_run(self.sc)
        self.c_disp.prepare_for_model_step(self.sc, time_step, active_start)
        d_mass = self.sc['mass'][self.sc['fate_status'] == fate.disperse].sum()
        exp_mass = self.c_disp.volume / self.op.get_density()

        assert d_mass - exp_mass < self.sc['mass'][0]
>>>>>>> 9f1f2d19
<|MERGE_RESOLUTION|>--- conflicted
+++ resolved
@@ -3,10 +3,7 @@
 '''
 from datetime import datetime, timedelta
 
-<<<<<<< HEAD
-=======
-from pytest import mark, raises
->>>>>>> 9f1f2d19
+from pytest import mark
 import numpy as np
 import unit_conversion as uc
 from pytest import mark, raises
@@ -167,53 +164,12 @@
                            atol=1e-6)
 
 
-<<<<<<< HEAD
 class TestBurn:
     '''
     Define a default object
     default units are SI
     '''
     (sc, intrinsic) = test_objs()
-=======
-class TestBurnProperties:
-    area = 10.
-    thick = 1.
-    start = datetime(2015, 1, 1, 1, 0)
-
-    def test_area_units(self):
-        b = Burn(self.area, self.thick, self.start)
-        b.area_units = 'km^2'
-        assert self.area == b.area
-        assert (uc.convert('Area', 'm^2', b.area_units, b._si_area) ==
-                b.area)
-
-    def test_area(self):
-        b = Burn(self.area, self.thick, self.start)
-        new_area = self.area / 1000.
-        b.area = new_area
-        assert new_area == b.area
-        assert (uc.convert('Area', 'm^2', b.area_units, b._si_area) ==
-                b.area)
-
-    def test_thick_units(self):
-        b = Burn(self.area, self.thick, self.start)
-        b.thickness_units = 'km'
-        assert self.thick == b.thickness
-        assert (uc.convert('Length', 'm', b.thickness_units, b._si_thickness)
-                == b.thickness)
-
-    def test_thickness(self):
-        b = Burn(self.area, self.thick, self.start)
-        new_thick = self.thick / 1000.
-        b.thickness = new_thick
-        assert new_thick == b.thickness
-        assert (uc.convert('Length', 'm', b.thickness_units, b._si_thickness)
-                == b.thickness)
-
-
-class TestBurn(ObjForTests):
-    (sc, intrinsic) = ObjForTests.mk_test_objs()
->>>>>>> 9f1f2d19
     spill = sc.spills[0]
     op = spill.get('substance')
     volume = spill.get_mass()/op.get_density()
@@ -479,13 +435,8 @@
         self.burn.efficiency = 1.1
         assert self.burn.efficiency == curr_val
 
-<<<<<<< HEAD
         self.burn.efficiency = 1.0
         assert self.burn.efficiency == 1.0
-=======
-        assert init_th1 > init_th2 > init_th3
-        #assert (burn1._burn_duration > burn2._burn_duration >
-        #        burn3._burn_duration)
 
 
 class TestChemicalDispersion(ObjForTests):
@@ -535,5 +486,4 @@
         d_mass = self.sc['mass'][self.sc['fate_status'] == fate.disperse].sum()
         exp_mass = self.c_disp.volume / self.op.get_density()
 
-        assert d_mass - exp_mass < self.sc['mass'][0]
->>>>>>> 9f1f2d19
+        assert d_mass - exp_mass < self.sc['mass'][0]