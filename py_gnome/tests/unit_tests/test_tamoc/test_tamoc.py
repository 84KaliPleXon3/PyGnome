--- conflicted
+++ resolved
@@ -1,127 +1,3 @@
-<<<<<<< HEAD
-#!/usr/bin/env python
-
-"""
-test code for the tamoc module
-
-so far, only dummy input, etc.
-"""
-
-
-from datetime import datetime
-from datetime import timedelta
-import numpy as np
-
-
-from gnome.tamoc import tamoc
-
-def init_spill():
-    return tamoc.TamocSpill(release_time=datetime(2016, 8, 12, 12),
-                            start_position=(28, -76, 2000),
-                            num_elements=10000,
-                            end_release_time=datetime(2016, 12, 12, 12),
-                            name='TAMOC plume',
-                            TAMOC_interval=24,
-                            on=True,)
-
-
-def test_TamocDroplet():
-    """
-    Really jsut a way to run it
-
-    This is a dummy object anyway -- won't always be needed
-    """
-    td = tamoc.TamocDroplet(radius=1e-5)
-
-    assert td.radius == 1e-5
-    # jsut mamking sure they exist
-    assert td.mass_flux >= 0.0
-    assert td.radius >= 0.0  # zero radius may be OK -- for dissolved?
-    pos = td.position
-    assert len(pos) == 3
-
-
-def test_TamocSpill_init():
-    """
-    making sure it can be initialized
-    """
-
-    ts = tamoc.TamocSpill(release_time=datetime(2016, 8, 12, 12),
-                          start_position=(28, -76, 2000),
-                          num_elements=10000,
-                          end_release_time=datetime(2016, 12, 12, 12),
-                          name='TAMOC plume',
-                          TAMOC_interval=24,
-                          on=True,)
-
-    assert ts.on
-
-def test_fake_tamoc_results():
-    """
-    this is probably temporary, but useful for testing anyway
-
-    not much tested here, but at least it runs.
-    """
-
-    results = tamoc.fake_tamoc_results(12)
-
-    assert len(results) == 12
-    assert np.isclose(sum([drop.mass_flux for drop in results]), 10.0)
-
-def test_TamocSpill_run_tamoc():
-    rt = datetime(2016, 8, 12, 12)
-    ts = init_spill()
-
-    drops = ts.run_tamoc(rt, 900)
-    drops2 = ts.run_tamoc(rt + timedelta(hours = 23), 900)
-    assert  drops is drops2
-    drops3 = ts.run_tamoc(rt + timedelta(hours = 25), 900)
-    assert drops is not drops3
-    drops4 = ts.run_tamoc(rt + timedelta(hours = 25), 900)
-    assert drops4 is drops3
-
-def test_TamocSpill_num_elements_to_release():
-    ts = init_spill()
-
-    ts.end_release_time = ts.release_time + timedelta(hours=10)
-    num_elem = ts.num_elements_to_release(ts.release_time, 3600)
-    assert num_elem == 1000
-
-def test_TamocSpill_set_newparticle_values():
-
-    #release 1k particles over 1 hour, at an overall rate of 10kg/sec
-    data_arrays = {}
-    data_arrays['mass'] = np.zeros((1000))
-    data_arrays['positions'] = np.zeros((1000,3))
-    data_arrays['init_mass'] = np.zeros((1000))
-
-    ts = init_spill()
-    ts.end_release_time = ts.release_time + timedelta(hours=10)
-    num_elem = ts.num_elements_to_release(ts.release_time, 3600)
-    ts.set_newparticle_values(num_elem, ts.release_time, 3600, data_arrays)
-    assert abs(ts.amount_released - 36000) > 0.00001
-
-    #eventually we will need to test several release scenarios
-    data_arrays = {}
-    data_arrays['mass'] = np.zeros((1000))
-    data_arrays['positions'] = np.zeros((1000,3))
-    data_arrays['init_mass'] = np.zeros((1000))
-
-    ts = init_spill()
-    ts.tamoc_interval = 1
-    ts.end_release_time = ts.release_time + timedelta(hours=10)
-    num_elem = ts.num_elements_to_release(ts.release_time, 3600)
-    ts.set_newparticle_values(num_elem, ts.release_time, 3600, data_arrays)
-    assert abs(ts.amount_released - 36000) > 0.00001
-#     assert data_arrays['mass'][0] == 36
-
-
-
-if __name__ == '__main__':
-    test_TamocSpill_run_tamoc()
-    test_TamocSpill_num_elements_to_release()
-    test_TamocSpill_set_newparticle_values()
-=======
 #!/usr/bin/env python
 
 """
@@ -247,5 +123,4 @@
 if __name__ == '__main__':
     test_TamocSpill_run_tamoc()
     test_TamocSpill_num_elements_to_release()
-    test_TamocSpill_set_newparticle_values()
->>>>>>> 238b1337
+    test_TamocSpill_set_newparticle_values()